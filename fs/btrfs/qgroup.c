--- conflicted
+++ resolved
@@ -3536,8 +3536,6 @@
 	struct btrfs_trans_handle *trans;
 	int ret;
 	bool can_commit = true;
-<<<<<<< HEAD
-=======
 
 	/*
 	 * If current process holds a transaction, we shouldn't flush, as we
@@ -3552,7 +3550,6 @@
 	if (current->journal_info &&
 	    current->journal_info != BTRFS_SEND_TRANS_STUB)
 		can_commit = false;
->>>>>>> 7505c06d
 
 	/*
 	 * We don't want to run flush again and again, so if there is a running
@@ -3573,20 +3570,6 @@
 			!test_bit(BTRFS_ROOT_QGROUP_FLUSHING, &root->state));
 		return 0;
 	}
-
-	/*
-	 * If current process holds a transaction, we shouldn't flush, as we
-	 * assume all space reservation happens before a transaction handle is
-	 * held.
-	 *
-	 * But there are cases like btrfs_delayed_item_reserve_metadata() where
-	 * we try to reserve space with one transction handle already held.
-	 * In that case we can't commit transaction, but at least try to end it
-	 * and hope the started data writes can free some space.
-	 */
-	if (current->journal_info &&
-	    current->journal_info != BTRFS_SEND_TRANS_STUB)
-		can_commit = false;
 
 	ret = btrfs_start_delalloc_snapshot(root);
 	if (ret < 0)
