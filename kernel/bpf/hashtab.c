// SPDX-License-Identifier: GPL-2.0-only
/* Copyright (c) 2011-2014 PLUMgrid, http://plumgrid.com
 * Copyright (c) 2016 Facebook
 */
#include <linux/bpf.h>
#include <linux/btf.h>
#include <linux/jhash.h>
#include <linux/filter.h>
#include <linux/rculist_nulls.h>
#include <linux/random.h>
#include <uapi/linux/btf.h>
#include "percpu_freelist.h"
#include "bpf_lru_list.h"
#include "map_in_map.h"

#define HTAB_CREATE_FLAG_MASK						\
	(BPF_F_NO_PREALLOC | BPF_F_NO_COMMON_LRU | BPF_F_NUMA_NODE |	\
	 BPF_F_ACCESS_MASK | BPF_F_ZERO_SEED)

#define BATCH_OPS(_name)			\
	.map_lookup_batch =			\
	_name##_map_lookup_batch,		\
	.map_lookup_and_delete_batch =		\
	_name##_map_lookup_and_delete_batch,	\
	.map_update_batch =			\
	generic_map_update_batch,		\
	.map_delete_batch =			\
	generic_map_delete_batch

<<<<<<< HEAD
=======
/*
 * The bucket lock has two protection scopes:
 *
 * 1) Serializing concurrent operations from BPF programs on differrent
 *    CPUs
 *
 * 2) Serializing concurrent operations from BPF programs and sys_bpf()
 *
 * BPF programs can execute in any context including perf, kprobes and
 * tracing. As there are almost no limits where perf, kprobes and tracing
 * can be invoked from the lock operations need to be protected against
 * deadlocks. Deadlocks can be caused by recursion and by an invocation in
 * the lock held section when functions which acquire this lock are invoked
 * from sys_bpf(). BPF recursion is prevented by incrementing the per CPU
 * variable bpf_prog_active, which prevents BPF programs attached to perf
 * events, kprobes and tracing to be invoked before the prior invocation
 * from one of these contexts completed. sys_bpf() uses the same mechanism
 * by pinning the task to the current CPU and incrementing the recursion
 * protection accross the map operation.
 *
 * This has subtle implications on PREEMPT_RT. PREEMPT_RT forbids certain
 * operations like memory allocations (even with GFP_ATOMIC) from atomic
 * contexts. This is required because even with GFP_ATOMIC the memory
 * allocator calls into code pathes which acquire locks with long held lock
 * sections. To ensure the deterministic behaviour these locks are regular
 * spinlocks, which are converted to 'sleepable' spinlocks on RT. The only
 * true atomic contexts on an RT kernel are the low level hardware
 * handling, scheduling, low level interrupt handling, NMIs etc. None of
 * these contexts should ever do memory allocations.
 *
 * As regular device interrupt handlers and soft interrupts are forced into
 * thread context, the existing code which does
 *   spin_lock*(); alloc(GPF_ATOMIC); spin_unlock*();
 * just works.
 *
 * In theory the BPF locks could be converted to regular spinlocks as well,
 * but the bucket locks and percpu_freelist locks can be taken from
 * arbitrary contexts (perf, kprobes, tracepoints) which are required to be
 * atomic contexts even on RT. These mechanisms require preallocated maps,
 * so there is no need to invoke memory allocations within the lock held
 * sections.
 *
 * BPF maps which need dynamic allocation are only used from (forced)
 * thread context on RT and can therefore use regular spinlocks which in
 * turn allows to invoke memory allocations from the lock held section.
 *
 * On a non RT kernel this distinction is neither possible nor required.
 * spinlock maps to raw_spinlock and the extra code is optimized out by the
 * compiler.
 */
>>>>>>> 04d5ce62
struct bucket {
	struct hlist_nulls_head head;
	union {
		raw_spinlock_t raw_lock;
		spinlock_t     lock;
	};
};

struct bpf_htab {
	struct bpf_map map;
	struct bucket *buckets;
	void *elems;
	union {
		struct pcpu_freelist freelist;
		struct bpf_lru lru;
	};
	struct htab_elem *__percpu *extra_elems;
	atomic_t count;	/* number of elements in this hashtable */
	u32 n_buckets;	/* number of hash buckets */
	u32 elem_size;	/* size of each element in bytes */
	u32 hashrnd;
};

/* each htab element is struct htab_elem + key + value */
struct htab_elem {
	union {
		struct hlist_nulls_node hash_node;
		struct {
			void *padding;
			union {
				struct bpf_htab *htab;
				struct pcpu_freelist_node fnode;
				struct htab_elem *batch_flink;
			};
		};
	};
	union {
		struct rcu_head rcu;
		struct bpf_lru_node lru_node;
	};
	u32 hash;
	char key[] __aligned(8);
};

static inline bool htab_is_prealloc(const struct bpf_htab *htab)
{
	return !(htab->map.map_flags & BPF_F_NO_PREALLOC);
}

static inline bool htab_use_raw_lock(const struct bpf_htab *htab)
{
	return (!IS_ENABLED(CONFIG_PREEMPT_RT) || htab_is_prealloc(htab));
}

static void htab_init_buckets(struct bpf_htab *htab)
{
	unsigned i;

	for (i = 0; i < htab->n_buckets; i++) {
		INIT_HLIST_NULLS_HEAD(&htab->buckets[i].head, i);
		if (htab_use_raw_lock(htab))
			raw_spin_lock_init(&htab->buckets[i].raw_lock);
		else
			spin_lock_init(&htab->buckets[i].lock);
	}
}

static inline unsigned long htab_lock_bucket(const struct bpf_htab *htab,
					     struct bucket *b)
{
	unsigned long flags;

	if (htab_use_raw_lock(htab))
		raw_spin_lock_irqsave(&b->raw_lock, flags);
	else
		spin_lock_irqsave(&b->lock, flags);
	return flags;
}

static inline void htab_unlock_bucket(const struct bpf_htab *htab,
				      struct bucket *b,
				      unsigned long flags)
{
	if (htab_use_raw_lock(htab))
		raw_spin_unlock_irqrestore(&b->raw_lock, flags);
	else
		spin_unlock_irqrestore(&b->lock, flags);
}

static bool htab_lru_map_delete_node(void *arg, struct bpf_lru_node *node);

static bool htab_is_lru(const struct bpf_htab *htab)
{
	return htab->map.map_type == BPF_MAP_TYPE_LRU_HASH ||
		htab->map.map_type == BPF_MAP_TYPE_LRU_PERCPU_HASH;
}

static bool htab_is_percpu(const struct bpf_htab *htab)
{
	return htab->map.map_type == BPF_MAP_TYPE_PERCPU_HASH ||
		htab->map.map_type == BPF_MAP_TYPE_LRU_PERCPU_HASH;
}

static inline void htab_elem_set_ptr(struct htab_elem *l, u32 key_size,
				     void __percpu *pptr)
{
	*(void __percpu **)(l->key + key_size) = pptr;
}

static inline void __percpu *htab_elem_get_ptr(struct htab_elem *l, u32 key_size)
{
	return *(void __percpu **)(l->key + key_size);
}

static void *fd_htab_map_get_ptr(const struct bpf_map *map, struct htab_elem *l)
{
	return *(void **)(l->key + roundup(map->key_size, 8));
}

static struct htab_elem *get_htab_elem(struct bpf_htab *htab, int i)
{
	return (struct htab_elem *) (htab->elems + i * htab->elem_size);
}

static void htab_free_elems(struct bpf_htab *htab)
{
	int i;

	if (!htab_is_percpu(htab))
		goto free_elems;

	for (i = 0; i < htab->map.max_entries; i++) {
		void __percpu *pptr;

		pptr = htab_elem_get_ptr(get_htab_elem(htab, i),
					 htab->map.key_size);
		free_percpu(pptr);
		cond_resched();
	}
free_elems:
	bpf_map_area_free(htab->elems);
}

/* The LRU list has a lock (lru_lock). Each htab bucket has a lock
 * (bucket_lock). If both locks need to be acquired together, the lock
 * order is always lru_lock -> bucket_lock and this only happens in
 * bpf_lru_list.c logic. For example, certain code path of
 * bpf_lru_pop_free(), which is called by function prealloc_lru_pop(),
 * will acquire lru_lock first followed by acquiring bucket_lock.
 *
 * In hashtab.c, to avoid deadlock, lock acquisition of
 * bucket_lock followed by lru_lock is not allowed. In such cases,
 * bucket_lock needs to be released first before acquiring lru_lock.
 */
static struct htab_elem *prealloc_lru_pop(struct bpf_htab *htab, void *key,
					  u32 hash)
{
	struct bpf_lru_node *node = bpf_lru_pop_free(&htab->lru, hash);
	struct htab_elem *l;

	if (node) {
		l = container_of(node, struct htab_elem, lru_node);
		memcpy(l->key, key, htab->map.key_size);
		return l;
	}

	return NULL;
}

static int prealloc_init(struct bpf_htab *htab)
{
	u32 num_entries = htab->map.max_entries;
	int err = -ENOMEM, i;

	if (!htab_is_percpu(htab) && !htab_is_lru(htab))
		num_entries += num_possible_cpus();

	htab->elems = bpf_map_area_alloc(htab->elem_size * num_entries,
					 htab->map.numa_node);
	if (!htab->elems)
		return -ENOMEM;

	if (!htab_is_percpu(htab))
		goto skip_percpu_elems;

	for (i = 0; i < num_entries; i++) {
		u32 size = round_up(htab->map.value_size, 8);
		void __percpu *pptr;

		pptr = __alloc_percpu_gfp(size, 8, GFP_USER | __GFP_NOWARN);
		if (!pptr)
			goto free_elems;
		htab_elem_set_ptr(get_htab_elem(htab, i), htab->map.key_size,
				  pptr);
		cond_resched();
	}

skip_percpu_elems:
	if (htab_is_lru(htab))
		err = bpf_lru_init(&htab->lru,
				   htab->map.map_flags & BPF_F_NO_COMMON_LRU,
				   offsetof(struct htab_elem, hash) -
				   offsetof(struct htab_elem, lru_node),
				   htab_lru_map_delete_node,
				   htab);
	else
		err = pcpu_freelist_init(&htab->freelist);

	if (err)
		goto free_elems;

	if (htab_is_lru(htab))
		bpf_lru_populate(&htab->lru, htab->elems,
				 offsetof(struct htab_elem, lru_node),
				 htab->elem_size, num_entries);
	else
		pcpu_freelist_populate(&htab->freelist,
				       htab->elems + offsetof(struct htab_elem, fnode),
				       htab->elem_size, num_entries);

	return 0;

free_elems:
	htab_free_elems(htab);
	return err;
}

static void prealloc_destroy(struct bpf_htab *htab)
{
	htab_free_elems(htab);

	if (htab_is_lru(htab))
		bpf_lru_destroy(&htab->lru);
	else
		pcpu_freelist_destroy(&htab->freelist);
}

static int alloc_extra_elems(struct bpf_htab *htab)
{
	struct htab_elem *__percpu *pptr, *l_new;
	struct pcpu_freelist_node *l;
	int cpu;

	pptr = __alloc_percpu_gfp(sizeof(struct htab_elem *), 8,
				  GFP_USER | __GFP_NOWARN);
	if (!pptr)
		return -ENOMEM;

	for_each_possible_cpu(cpu) {
		l = pcpu_freelist_pop(&htab->freelist);
		/* pop will succeed, since prealloc_init()
		 * preallocated extra num_possible_cpus elements
		 */
		l_new = container_of(l, struct htab_elem, fnode);
		*per_cpu_ptr(pptr, cpu) = l_new;
	}
	htab->extra_elems = pptr;
	return 0;
}

/* Called from syscall */
static int htab_map_alloc_check(union bpf_attr *attr)
{
	bool percpu = (attr->map_type == BPF_MAP_TYPE_PERCPU_HASH ||
		       attr->map_type == BPF_MAP_TYPE_LRU_PERCPU_HASH);
	bool lru = (attr->map_type == BPF_MAP_TYPE_LRU_HASH ||
		    attr->map_type == BPF_MAP_TYPE_LRU_PERCPU_HASH);
	/* percpu_lru means each cpu has its own LRU list.
	 * it is different from BPF_MAP_TYPE_PERCPU_HASH where
	 * the map's value itself is percpu.  percpu_lru has
	 * nothing to do with the map's value.
	 */
	bool percpu_lru = (attr->map_flags & BPF_F_NO_COMMON_LRU);
	bool prealloc = !(attr->map_flags & BPF_F_NO_PREALLOC);
	bool zero_seed = (attr->map_flags & BPF_F_ZERO_SEED);
	int numa_node = bpf_map_attr_numa_node(attr);

	BUILD_BUG_ON(offsetof(struct htab_elem, htab) !=
		     offsetof(struct htab_elem, hash_node.pprev));
	BUILD_BUG_ON(offsetof(struct htab_elem, fnode.next) !=
		     offsetof(struct htab_elem, hash_node.pprev));

	if (lru && !capable(CAP_SYS_ADMIN))
		/* LRU implementation is much complicated than other
		 * maps.  Hence, limit to CAP_SYS_ADMIN for now.
		 */
		return -EPERM;

	if (zero_seed && !capable(CAP_SYS_ADMIN))
		/* Guard against local DoS, and discourage production use. */
		return -EPERM;

	if (attr->map_flags & ~HTAB_CREATE_FLAG_MASK ||
	    !bpf_map_flags_access_ok(attr->map_flags))
		return -EINVAL;

	if (!lru && percpu_lru)
		return -EINVAL;

	if (lru && !prealloc)
		return -ENOTSUPP;

	if (numa_node != NUMA_NO_NODE && (percpu || percpu_lru))
		return -EINVAL;

	/* check sanity of attributes.
	 * value_size == 0 may be allowed in the future to use map as a set
	 */
	if (attr->max_entries == 0 || attr->key_size == 0 ||
	    attr->value_size == 0)
		return -EINVAL;

	if (attr->key_size > MAX_BPF_STACK)
		/* eBPF programs initialize keys on stack, so they cannot be
		 * larger than max stack size
		 */
		return -E2BIG;

	if (attr->value_size >= KMALLOC_MAX_SIZE -
	    MAX_BPF_STACK - sizeof(struct htab_elem))
		/* if value_size is bigger, the user space won't be able to
		 * access the elements via bpf syscall. This check also makes
		 * sure that the elem_size doesn't overflow and it's
		 * kmalloc-able later in htab_map_update_elem()
		 */
		return -E2BIG;

	return 0;
}

static struct bpf_map *htab_map_alloc(union bpf_attr *attr)
{
	bool percpu = (attr->map_type == BPF_MAP_TYPE_PERCPU_HASH ||
		       attr->map_type == BPF_MAP_TYPE_LRU_PERCPU_HASH);
	bool lru = (attr->map_type == BPF_MAP_TYPE_LRU_HASH ||
		    attr->map_type == BPF_MAP_TYPE_LRU_PERCPU_HASH);
	/* percpu_lru means each cpu has its own LRU list.
	 * it is different from BPF_MAP_TYPE_PERCPU_HASH where
	 * the map's value itself is percpu.  percpu_lru has
	 * nothing to do with the map's value.
	 */
	bool percpu_lru = (attr->map_flags & BPF_F_NO_COMMON_LRU);
	bool prealloc = !(attr->map_flags & BPF_F_NO_PREALLOC);
	struct bpf_htab *htab;
	u64 cost;
	int err;

	htab = kzalloc(sizeof(*htab), GFP_USER);
	if (!htab)
		return ERR_PTR(-ENOMEM);

	bpf_map_init_from_attr(&htab->map, attr);

	if (percpu_lru) {
		/* ensure each CPU's lru list has >=1 elements.
		 * since we are at it, make each lru list has the same
		 * number of elements.
		 */
		htab->map.max_entries = roundup(attr->max_entries,
						num_possible_cpus());
		if (htab->map.max_entries < attr->max_entries)
			htab->map.max_entries = rounddown(attr->max_entries,
							  num_possible_cpus());
	}

	/* hash table size must be power of 2 */
	htab->n_buckets = roundup_pow_of_two(htab->map.max_entries);

	htab->elem_size = sizeof(struct htab_elem) +
			  round_up(htab->map.key_size, 8);
	if (percpu)
		htab->elem_size += sizeof(void *);
	else
		htab->elem_size += round_up(htab->map.value_size, 8);

	err = -E2BIG;
	/* prevent zero size kmalloc and check for u32 overflow */
	if (htab->n_buckets == 0 ||
	    htab->n_buckets > U32_MAX / sizeof(struct bucket))
		goto free_htab;

	cost = (u64) htab->n_buckets * sizeof(struct bucket) +
	       (u64) htab->elem_size * htab->map.max_entries;

	if (percpu)
		cost += (u64) round_up(htab->map.value_size, 8) *
			num_possible_cpus() * htab->map.max_entries;
	else
	       cost += (u64) htab->elem_size * num_possible_cpus();

	/* if map size is larger than memlock limit, reject it */
	err = bpf_map_charge_init(&htab->map.memory, cost);
	if (err)
		goto free_htab;

	err = -ENOMEM;
	htab->buckets = bpf_map_area_alloc(htab->n_buckets *
					   sizeof(struct bucket),
					   htab->map.numa_node);
	if (!htab->buckets)
		goto free_charge;

	if (htab->map.map_flags & BPF_F_ZERO_SEED)
		htab->hashrnd = 0;
	else
		htab->hashrnd = get_random_int();

	htab_init_buckets(htab);

	if (prealloc) {
		err = prealloc_init(htab);
		if (err)
			goto free_buckets;

		if (!percpu && !lru) {
			/* lru itself can remove the least used element, so
			 * there is no need for an extra elem during map_update.
			 */
			err = alloc_extra_elems(htab);
			if (err)
				goto free_prealloc;
		}
	}

	return &htab->map;

free_prealloc:
	prealloc_destroy(htab);
free_buckets:
	bpf_map_area_free(htab->buckets);
free_charge:
	bpf_map_charge_finish(&htab->map.memory);
free_htab:
	kfree(htab);
	return ERR_PTR(err);
}

static inline u32 htab_map_hash(const void *key, u32 key_len, u32 hashrnd)
{
	return jhash(key, key_len, hashrnd);
}

static inline struct bucket *__select_bucket(struct bpf_htab *htab, u32 hash)
{
	return &htab->buckets[hash & (htab->n_buckets - 1)];
}

static inline struct hlist_nulls_head *select_bucket(struct bpf_htab *htab, u32 hash)
{
	return &__select_bucket(htab, hash)->head;
}

/* this lookup function can only be called with bucket lock taken */
static struct htab_elem *lookup_elem_raw(struct hlist_nulls_head *head, u32 hash,
					 void *key, u32 key_size)
{
	struct hlist_nulls_node *n;
	struct htab_elem *l;

	hlist_nulls_for_each_entry_rcu(l, n, head, hash_node)
		if (l->hash == hash && !memcmp(&l->key, key, key_size))
			return l;

	return NULL;
}

/* can be called without bucket lock. it will repeat the loop in
 * the unlikely event when elements moved from one bucket into another
 * while link list is being walked
 */
static struct htab_elem *lookup_nulls_elem_raw(struct hlist_nulls_head *head,
					       u32 hash, void *key,
					       u32 key_size, u32 n_buckets)
{
	struct hlist_nulls_node *n;
	struct htab_elem *l;

again:
	hlist_nulls_for_each_entry_rcu(l, n, head, hash_node)
		if (l->hash == hash && !memcmp(&l->key, key, key_size))
			return l;

	if (unlikely(get_nulls_value(n) != (hash & (n_buckets - 1))))
		goto again;

	return NULL;
}

/* Called from syscall or from eBPF program directly, so
 * arguments have to match bpf_map_lookup_elem() exactly.
 * The return value is adjusted by BPF instructions
 * in htab_map_gen_lookup().
 */
static void *__htab_map_lookup_elem(struct bpf_map *map, void *key)
{
	struct bpf_htab *htab = container_of(map, struct bpf_htab, map);
	struct hlist_nulls_head *head;
	struct htab_elem *l;
	u32 hash, key_size;

	/* Must be called with rcu_read_lock. */
	WARN_ON_ONCE(!rcu_read_lock_held());

	key_size = map->key_size;

	hash = htab_map_hash(key, key_size, htab->hashrnd);

	head = select_bucket(htab, hash);

	l = lookup_nulls_elem_raw(head, hash, key, key_size, htab->n_buckets);

	return l;
}

static void *htab_map_lookup_elem(struct bpf_map *map, void *key)
{
	struct htab_elem *l = __htab_map_lookup_elem(map, key);

	if (l)
		return l->key + round_up(map->key_size, 8);

	return NULL;
}

/* inline bpf_map_lookup_elem() call.
 * Instead of:
 * bpf_prog
 *   bpf_map_lookup_elem
 *     map->ops->map_lookup_elem
 *       htab_map_lookup_elem
 *         __htab_map_lookup_elem
 * do:
 * bpf_prog
 *   __htab_map_lookup_elem
 */
static u32 htab_map_gen_lookup(struct bpf_map *map, struct bpf_insn *insn_buf)
{
	struct bpf_insn *insn = insn_buf;
	const int ret = BPF_REG_0;

	BUILD_BUG_ON(!__same_type(&__htab_map_lookup_elem,
		     (void *(*)(struct bpf_map *map, void *key))NULL));
	*insn++ = BPF_EMIT_CALL(BPF_CAST_CALL(__htab_map_lookup_elem));
	*insn++ = BPF_JMP_IMM(BPF_JEQ, ret, 0, 1);
	*insn++ = BPF_ALU64_IMM(BPF_ADD, ret,
				offsetof(struct htab_elem, key) +
				round_up(map->key_size, 8));
	return insn - insn_buf;
}

static __always_inline void *__htab_lru_map_lookup_elem(struct bpf_map *map,
							void *key, const bool mark)
{
	struct htab_elem *l = __htab_map_lookup_elem(map, key);

	if (l) {
		if (mark)
			bpf_lru_node_set_ref(&l->lru_node);
		return l->key + round_up(map->key_size, 8);
	}

	return NULL;
}

static void *htab_lru_map_lookup_elem(struct bpf_map *map, void *key)
{
	return __htab_lru_map_lookup_elem(map, key, true);
}

static void *htab_lru_map_lookup_elem_sys(struct bpf_map *map, void *key)
{
	return __htab_lru_map_lookup_elem(map, key, false);
}

static u32 htab_lru_map_gen_lookup(struct bpf_map *map,
				   struct bpf_insn *insn_buf)
{
	struct bpf_insn *insn = insn_buf;
	const int ret = BPF_REG_0;
	const int ref_reg = BPF_REG_1;

	BUILD_BUG_ON(!__same_type(&__htab_map_lookup_elem,
		     (void *(*)(struct bpf_map *map, void *key))NULL));
	*insn++ = BPF_EMIT_CALL(BPF_CAST_CALL(__htab_map_lookup_elem));
	*insn++ = BPF_JMP_IMM(BPF_JEQ, ret, 0, 4);
	*insn++ = BPF_LDX_MEM(BPF_B, ref_reg, ret,
			      offsetof(struct htab_elem, lru_node) +
			      offsetof(struct bpf_lru_node, ref));
	*insn++ = BPF_JMP_IMM(BPF_JNE, ref_reg, 0, 1);
	*insn++ = BPF_ST_MEM(BPF_B, ret,
			     offsetof(struct htab_elem, lru_node) +
			     offsetof(struct bpf_lru_node, ref),
			     1);
	*insn++ = BPF_ALU64_IMM(BPF_ADD, ret,
				offsetof(struct htab_elem, key) +
				round_up(map->key_size, 8));
	return insn - insn_buf;
}

/* It is called from the bpf_lru_list when the LRU needs to delete
 * older elements from the htab.
 */
static bool htab_lru_map_delete_node(void *arg, struct bpf_lru_node *node)
{
	struct bpf_htab *htab = (struct bpf_htab *)arg;
	struct htab_elem *l = NULL, *tgt_l;
	struct hlist_nulls_head *head;
	struct hlist_nulls_node *n;
	unsigned long flags;
	struct bucket *b;

	tgt_l = container_of(node, struct htab_elem, lru_node);
	b = __select_bucket(htab, tgt_l->hash);
	head = &b->head;

	flags = htab_lock_bucket(htab, b);

	hlist_nulls_for_each_entry_rcu(l, n, head, hash_node)
		if (l == tgt_l) {
			hlist_nulls_del_rcu(&l->hash_node);
			break;
		}

	htab_unlock_bucket(htab, b, flags);

	return l == tgt_l;
}

/* Called from syscall */
static int htab_map_get_next_key(struct bpf_map *map, void *key, void *next_key)
{
	struct bpf_htab *htab = container_of(map, struct bpf_htab, map);
	struct hlist_nulls_head *head;
	struct htab_elem *l, *next_l;
	u32 hash, key_size;
	int i = 0;

	WARN_ON_ONCE(!rcu_read_lock_held());

	key_size = map->key_size;

	if (!key)
		goto find_first_elem;

	hash = htab_map_hash(key, key_size, htab->hashrnd);

	head = select_bucket(htab, hash);

	/* lookup the key */
	l = lookup_nulls_elem_raw(head, hash, key, key_size, htab->n_buckets);

	if (!l)
		goto find_first_elem;

	/* key was found, get next key in the same bucket */
	next_l = hlist_nulls_entry_safe(rcu_dereference_raw(hlist_nulls_next_rcu(&l->hash_node)),
				  struct htab_elem, hash_node);

	if (next_l) {
		/* if next elem in this hash list is non-zero, just return it */
		memcpy(next_key, next_l->key, key_size);
		return 0;
	}

	/* no more elements in this hash list, go to the next bucket */
	i = hash & (htab->n_buckets - 1);
	i++;

find_first_elem:
	/* iterate over buckets */
	for (; i < htab->n_buckets; i++) {
		head = select_bucket(htab, i);

		/* pick first element in the bucket */
		next_l = hlist_nulls_entry_safe(rcu_dereference_raw(hlist_nulls_first_rcu(head)),
					  struct htab_elem, hash_node);
		if (next_l) {
			/* if it's not empty, just return it */
			memcpy(next_key, next_l->key, key_size);
			return 0;
		}
	}

	/* iterated over all buckets and all elements */
	return -ENOENT;
}

static void htab_elem_free(struct bpf_htab *htab, struct htab_elem *l)
{
	if (htab->map.map_type == BPF_MAP_TYPE_PERCPU_HASH)
		free_percpu(htab_elem_get_ptr(l, htab->map.key_size));
	kfree(l);
}

static void htab_elem_free_rcu(struct rcu_head *head)
{
	struct htab_elem *l = container_of(head, struct htab_elem, rcu);
	struct bpf_htab *htab = l->htab;

	htab_elem_free(htab, l);
}

static void free_htab_elem(struct bpf_htab *htab, struct htab_elem *l)
{
	struct bpf_map *map = &htab->map;

	if (map->ops->map_fd_put_ptr) {
		void *ptr = fd_htab_map_get_ptr(map, l);

		map->ops->map_fd_put_ptr(ptr);
	}

	if (htab_is_prealloc(htab)) {
		__pcpu_freelist_push(&htab->freelist, &l->fnode);
	} else {
		atomic_dec(&htab->count);
		l->htab = htab;
		call_rcu(&l->rcu, htab_elem_free_rcu);
	}
}

static void pcpu_copy_value(struct bpf_htab *htab, void __percpu *pptr,
			    void *value, bool onallcpus)
{
	if (!onallcpus) {
		/* copy true value_size bytes */
		memcpy(this_cpu_ptr(pptr), value, htab->map.value_size);
	} else {
		u32 size = round_up(htab->map.value_size, 8);
		int off = 0, cpu;

		for_each_possible_cpu(cpu) {
			bpf_long_memcpy(per_cpu_ptr(pptr, cpu),
					value + off, size);
			off += size;
		}
	}
}

static bool fd_htab_map_needs_adjust(const struct bpf_htab *htab)
{
	return htab->map.map_type == BPF_MAP_TYPE_HASH_OF_MAPS &&
	       BITS_PER_LONG == 64;
}

static struct htab_elem *alloc_htab_elem(struct bpf_htab *htab, void *key,
					 void *value, u32 key_size, u32 hash,
					 bool percpu, bool onallcpus,
					 struct htab_elem *old_elem)
{
	u32 size = htab->map.value_size;
	bool prealloc = htab_is_prealloc(htab);
	struct htab_elem *l_new, **pl_new;
	void __percpu *pptr;

	if (prealloc) {
		if (old_elem) {
			/* if we're updating the existing element,
			 * use per-cpu extra elems to avoid freelist_pop/push
			 */
			pl_new = this_cpu_ptr(htab->extra_elems);
			l_new = *pl_new;
			*pl_new = old_elem;
		} else {
			struct pcpu_freelist_node *l;

			l = __pcpu_freelist_pop(&htab->freelist);
			if (!l)
				return ERR_PTR(-E2BIG);
			l_new = container_of(l, struct htab_elem, fnode);
		}
	} else {
		if (atomic_inc_return(&htab->count) > htab->map.max_entries)
			if (!old_elem) {
				/* when map is full and update() is replacing
				 * old element, it's ok to allocate, since
				 * old element will be freed immediately.
				 * Otherwise return an error
				 */
				l_new = ERR_PTR(-E2BIG);
				goto dec_count;
			}
		l_new = kmalloc_node(htab->elem_size, GFP_ATOMIC | __GFP_NOWARN,
				     htab->map.numa_node);
		if (!l_new) {
			l_new = ERR_PTR(-ENOMEM);
			goto dec_count;
		}
		check_and_init_map_lock(&htab->map,
					l_new->key + round_up(key_size, 8));
	}

	memcpy(l_new->key, key, key_size);
	if (percpu) {
		size = round_up(size, 8);
		if (prealloc) {
			pptr = htab_elem_get_ptr(l_new, key_size);
		} else {
			/* alloc_percpu zero-fills */
			pptr = __alloc_percpu_gfp(size, 8,
						  GFP_ATOMIC | __GFP_NOWARN);
			if (!pptr) {
				kfree(l_new);
				l_new = ERR_PTR(-ENOMEM);
				goto dec_count;
			}
		}

		pcpu_copy_value(htab, pptr, value, onallcpus);

		if (!prealloc)
			htab_elem_set_ptr(l_new, key_size, pptr);
	} else if (fd_htab_map_needs_adjust(htab)) {
		size = round_up(size, 8);
		memcpy(l_new->key + round_up(key_size, 8), value, size);
	} else {
		copy_map_value(&htab->map,
			       l_new->key + round_up(key_size, 8),
			       value);
	}

	l_new->hash = hash;
	return l_new;
dec_count:
	atomic_dec(&htab->count);
	return l_new;
}

static int check_flags(struct bpf_htab *htab, struct htab_elem *l_old,
		       u64 map_flags)
{
	if (l_old && (map_flags & ~BPF_F_LOCK) == BPF_NOEXIST)
		/* elem already exists */
		return -EEXIST;

	if (!l_old && (map_flags & ~BPF_F_LOCK) == BPF_EXIST)
		/* elem doesn't exist, cannot update it */
		return -ENOENT;

	return 0;
}

/* Called from syscall or from eBPF program */
static int htab_map_update_elem(struct bpf_map *map, void *key, void *value,
				u64 map_flags)
{
	struct bpf_htab *htab = container_of(map, struct bpf_htab, map);
	struct htab_elem *l_new = NULL, *l_old;
	struct hlist_nulls_head *head;
	unsigned long flags;
	struct bucket *b;
	u32 key_size, hash;
	int ret;

	if (unlikely((map_flags & ~BPF_F_LOCK) > BPF_EXIST))
		/* unknown flags */
		return -EINVAL;

	WARN_ON_ONCE(!rcu_read_lock_held());

	key_size = map->key_size;

	hash = htab_map_hash(key, key_size, htab->hashrnd);

	b = __select_bucket(htab, hash);
	head = &b->head;

	if (unlikely(map_flags & BPF_F_LOCK)) {
		if (unlikely(!map_value_has_spin_lock(map)))
			return -EINVAL;
		/* find an element without taking the bucket lock */
		l_old = lookup_nulls_elem_raw(head, hash, key, key_size,
					      htab->n_buckets);
		ret = check_flags(htab, l_old, map_flags);
		if (ret)
			return ret;
		if (l_old) {
			/* grab the element lock and update value in place */
			copy_map_value_locked(map,
					      l_old->key + round_up(key_size, 8),
					      value, false);
			return 0;
		}
		/* fall through, grab the bucket lock and lookup again.
		 * 99.9% chance that the element won't be found,
		 * but second lookup under lock has to be done.
		 */
	}

	flags = htab_lock_bucket(htab, b);

	l_old = lookup_elem_raw(head, hash, key, key_size);

	ret = check_flags(htab, l_old, map_flags);
	if (ret)
		goto err;

	if (unlikely(l_old && (map_flags & BPF_F_LOCK))) {
		/* first lookup without the bucket lock didn't find the element,
		 * but second lookup with the bucket lock found it.
		 * This case is highly unlikely, but has to be dealt with:
		 * grab the element lock in addition to the bucket lock
		 * and update element in place
		 */
		copy_map_value_locked(map,
				      l_old->key + round_up(key_size, 8),
				      value, false);
		ret = 0;
		goto err;
	}

	l_new = alloc_htab_elem(htab, key, value, key_size, hash, false, false,
				l_old);
	if (IS_ERR(l_new)) {
		/* all pre-allocated elements are in use or memory exhausted */
		ret = PTR_ERR(l_new);
		goto err;
	}

	/* add new element to the head of the list, so that
	 * concurrent search will find it before old elem
	 */
	hlist_nulls_add_head_rcu(&l_new->hash_node, head);
	if (l_old) {
		hlist_nulls_del_rcu(&l_old->hash_node);
		if (!htab_is_prealloc(htab))
			free_htab_elem(htab, l_old);
	}
	ret = 0;
err:
	htab_unlock_bucket(htab, b, flags);
	return ret;
}

static int htab_lru_map_update_elem(struct bpf_map *map, void *key, void *value,
				    u64 map_flags)
{
	struct bpf_htab *htab = container_of(map, struct bpf_htab, map);
	struct htab_elem *l_new, *l_old = NULL;
	struct hlist_nulls_head *head;
	unsigned long flags;
	struct bucket *b;
	u32 key_size, hash;
	int ret;

	if (unlikely(map_flags > BPF_EXIST))
		/* unknown flags */
		return -EINVAL;

	WARN_ON_ONCE(!rcu_read_lock_held());

	key_size = map->key_size;

	hash = htab_map_hash(key, key_size, htab->hashrnd);

	b = __select_bucket(htab, hash);
	head = &b->head;

	/* For LRU, we need to alloc before taking bucket's
	 * spinlock because getting free nodes from LRU may need
	 * to remove older elements from htab and this removal
	 * operation will need a bucket lock.
	 */
	l_new = prealloc_lru_pop(htab, key, hash);
	if (!l_new)
		return -ENOMEM;
	memcpy(l_new->key + round_up(map->key_size, 8), value, map->value_size);

	flags = htab_lock_bucket(htab, b);

	l_old = lookup_elem_raw(head, hash, key, key_size);

	ret = check_flags(htab, l_old, map_flags);
	if (ret)
		goto err;

	/* add new element to the head of the list, so that
	 * concurrent search will find it before old elem
	 */
	hlist_nulls_add_head_rcu(&l_new->hash_node, head);
	if (l_old) {
		bpf_lru_node_set_ref(&l_new->lru_node);
		hlist_nulls_del_rcu(&l_old->hash_node);
	}
	ret = 0;

err:
	htab_unlock_bucket(htab, b, flags);

	if (ret)
		bpf_lru_push_free(&htab->lru, &l_new->lru_node);
	else if (l_old)
		bpf_lru_push_free(&htab->lru, &l_old->lru_node);

	return ret;
}

static int __htab_percpu_map_update_elem(struct bpf_map *map, void *key,
					 void *value, u64 map_flags,
					 bool onallcpus)
{
	struct bpf_htab *htab = container_of(map, struct bpf_htab, map);
	struct htab_elem *l_new = NULL, *l_old;
	struct hlist_nulls_head *head;
	unsigned long flags;
	struct bucket *b;
	u32 key_size, hash;
	int ret;

	if (unlikely(map_flags > BPF_EXIST))
		/* unknown flags */
		return -EINVAL;

	WARN_ON_ONCE(!rcu_read_lock_held());

	key_size = map->key_size;

	hash = htab_map_hash(key, key_size, htab->hashrnd);

	b = __select_bucket(htab, hash);
	head = &b->head;

	flags = htab_lock_bucket(htab, b);

	l_old = lookup_elem_raw(head, hash, key, key_size);

	ret = check_flags(htab, l_old, map_flags);
	if (ret)
		goto err;

	if (l_old) {
		/* per-cpu hash map can update value in-place */
		pcpu_copy_value(htab, htab_elem_get_ptr(l_old, key_size),
				value, onallcpus);
	} else {
		l_new = alloc_htab_elem(htab, key, value, key_size,
					hash, true, onallcpus, NULL);
		if (IS_ERR(l_new)) {
			ret = PTR_ERR(l_new);
			goto err;
		}
		hlist_nulls_add_head_rcu(&l_new->hash_node, head);
	}
	ret = 0;
err:
	htab_unlock_bucket(htab, b, flags);
	return ret;
}

static int __htab_lru_percpu_map_update_elem(struct bpf_map *map, void *key,
					     void *value, u64 map_flags,
					     bool onallcpus)
{
	struct bpf_htab *htab = container_of(map, struct bpf_htab, map);
	struct htab_elem *l_new = NULL, *l_old;
	struct hlist_nulls_head *head;
	unsigned long flags;
	struct bucket *b;
	u32 key_size, hash;
	int ret;

	if (unlikely(map_flags > BPF_EXIST))
		/* unknown flags */
		return -EINVAL;

	WARN_ON_ONCE(!rcu_read_lock_held());

	key_size = map->key_size;

	hash = htab_map_hash(key, key_size, htab->hashrnd);

	b = __select_bucket(htab, hash);
	head = &b->head;

	/* For LRU, we need to alloc before taking bucket's
	 * spinlock because LRU's elem alloc may need
	 * to remove older elem from htab and this removal
	 * operation will need a bucket lock.
	 */
	if (map_flags != BPF_EXIST) {
		l_new = prealloc_lru_pop(htab, key, hash);
		if (!l_new)
			return -ENOMEM;
	}

	flags = htab_lock_bucket(htab, b);

	l_old = lookup_elem_raw(head, hash, key, key_size);

	ret = check_flags(htab, l_old, map_flags);
	if (ret)
		goto err;

	if (l_old) {
		bpf_lru_node_set_ref(&l_old->lru_node);

		/* per-cpu hash map can update value in-place */
		pcpu_copy_value(htab, htab_elem_get_ptr(l_old, key_size),
				value, onallcpus);
	} else {
		pcpu_copy_value(htab, htab_elem_get_ptr(l_new, key_size),
				value, onallcpus);
		hlist_nulls_add_head_rcu(&l_new->hash_node, head);
		l_new = NULL;
	}
	ret = 0;
err:
	htab_unlock_bucket(htab, b, flags);
	if (l_new)
		bpf_lru_push_free(&htab->lru, &l_new->lru_node);
	return ret;
}

static int htab_percpu_map_update_elem(struct bpf_map *map, void *key,
				       void *value, u64 map_flags)
{
	return __htab_percpu_map_update_elem(map, key, value, map_flags, false);
}

static int htab_lru_percpu_map_update_elem(struct bpf_map *map, void *key,
					   void *value, u64 map_flags)
{
	return __htab_lru_percpu_map_update_elem(map, key, value, map_flags,
						 false);
}

/* Called from syscall or from eBPF program */
static int htab_map_delete_elem(struct bpf_map *map, void *key)
{
	struct bpf_htab *htab = container_of(map, struct bpf_htab, map);
	struct hlist_nulls_head *head;
	struct bucket *b;
	struct htab_elem *l;
	unsigned long flags;
	u32 hash, key_size;
	int ret = -ENOENT;

	WARN_ON_ONCE(!rcu_read_lock_held());

	key_size = map->key_size;

	hash = htab_map_hash(key, key_size, htab->hashrnd);
	b = __select_bucket(htab, hash);
	head = &b->head;

	flags = htab_lock_bucket(htab, b);

	l = lookup_elem_raw(head, hash, key, key_size);

	if (l) {
		hlist_nulls_del_rcu(&l->hash_node);
		free_htab_elem(htab, l);
		ret = 0;
	}

	htab_unlock_bucket(htab, b, flags);
	return ret;
}

static int htab_lru_map_delete_elem(struct bpf_map *map, void *key)
{
	struct bpf_htab *htab = container_of(map, struct bpf_htab, map);
	struct hlist_nulls_head *head;
	struct bucket *b;
	struct htab_elem *l;
	unsigned long flags;
	u32 hash, key_size;
	int ret = -ENOENT;

	WARN_ON_ONCE(!rcu_read_lock_held());

	key_size = map->key_size;

	hash = htab_map_hash(key, key_size, htab->hashrnd);
	b = __select_bucket(htab, hash);
	head = &b->head;

	flags = htab_lock_bucket(htab, b);

	l = lookup_elem_raw(head, hash, key, key_size);

	if (l) {
		hlist_nulls_del_rcu(&l->hash_node);
		ret = 0;
	}

	htab_unlock_bucket(htab, b, flags);
	if (l)
		bpf_lru_push_free(&htab->lru, &l->lru_node);
	return ret;
}

static void delete_all_elements(struct bpf_htab *htab)
{
	int i;

	for (i = 0; i < htab->n_buckets; i++) {
		struct hlist_nulls_head *head = select_bucket(htab, i);
		struct hlist_nulls_node *n;
		struct htab_elem *l;

		hlist_nulls_for_each_entry_safe(l, n, head, hash_node) {
			hlist_nulls_del_rcu(&l->hash_node);
			htab_elem_free(htab, l);
		}
	}
}

/* Called when map->refcnt goes to zero, either from workqueue or from syscall */
static void htab_map_free(struct bpf_map *map)
{
	struct bpf_htab *htab = container_of(map, struct bpf_htab, map);

	/* at this point bpf_prog->aux->refcnt == 0 and this map->refcnt == 0,
	 * so the programs (can be more than one that used this map) were
	 * disconnected from events. Wait for outstanding critical sections in
	 * these programs to complete
	 */
	synchronize_rcu();

	/* some of free_htab_elem() callbacks for elements of this map may
	 * not have executed. Wait for them.
	 */
	rcu_barrier();
	if (!htab_is_prealloc(htab))
		delete_all_elements(htab);
	else
		prealloc_destroy(htab);

	free_percpu(htab->extra_elems);
	bpf_map_area_free(htab->buckets);
	kfree(htab);
}

static void htab_map_seq_show_elem(struct bpf_map *map, void *key,
				   struct seq_file *m)
{
	void *value;

	rcu_read_lock();

	value = htab_map_lookup_elem(map, key);
	if (!value) {
		rcu_read_unlock();
		return;
	}

	btf_type_seq_show(map->btf, map->btf_key_type_id, key, m);
	seq_puts(m, ": ");
	btf_type_seq_show(map->btf, map->btf_value_type_id, value, m);
	seq_puts(m, "\n");

	rcu_read_unlock();
}

static int
__htab_map_lookup_and_delete_batch(struct bpf_map *map,
				   const union bpf_attr *attr,
				   union bpf_attr __user *uattr,
				   bool do_delete, bool is_lru_map,
				   bool is_percpu)
{
	struct bpf_htab *htab = container_of(map, struct bpf_htab, map);
	u32 bucket_cnt, total, key_size, value_size, roundup_key_size;
	void *keys = NULL, *values = NULL, *value, *dst_key, *dst_val;
	void __user *uvalues = u64_to_user_ptr(attr->batch.values);
	void __user *ukeys = u64_to_user_ptr(attr->batch.keys);
	void *ubatch = u64_to_user_ptr(attr->batch.in_batch);
	u32 batch, max_count, size, bucket_size;
	struct htab_elem *node_to_free = NULL;
	u64 elem_map_flags, map_flags;
	struct hlist_nulls_head *head;
	struct hlist_nulls_node *n;
	unsigned long flags = 0;
	bool locked = false;
	struct htab_elem *l;
	struct bucket *b;
	int ret = 0;

	elem_map_flags = attr->batch.elem_flags;
	if ((elem_map_flags & ~BPF_F_LOCK) ||
	    ((elem_map_flags & BPF_F_LOCK) && !map_value_has_spin_lock(map)))
		return -EINVAL;

	map_flags = attr->batch.flags;
	if (map_flags)
		return -EINVAL;

	max_count = attr->batch.count;
	if (!max_count)
		return 0;

	if (put_user(0, &uattr->batch.count))
		return -EFAULT;

	batch = 0;
	if (ubatch && copy_from_user(&batch, ubatch, sizeof(batch)))
		return -EFAULT;

	if (batch >= htab->n_buckets)
		return -ENOENT;

	key_size = htab->map.key_size;
	roundup_key_size = round_up(htab->map.key_size, 8);
	value_size = htab->map.value_size;
	size = round_up(value_size, 8);
	if (is_percpu)
		value_size = size * num_possible_cpus();
	total = 0;
	/* while experimenting with hash tables with sizes ranging from 10 to
	 * 1000, it was observed that a bucket can have upto 5 entries.
	 */
	bucket_size = 5;

alloc:
	/* We cannot do copy_from_user or copy_to_user inside
	 * the rcu_read_lock. Allocate enough space here.
	 */
	keys = kvmalloc(key_size * bucket_size, GFP_USER | __GFP_NOWARN);
	values = kvmalloc(value_size * bucket_size, GFP_USER | __GFP_NOWARN);
	if (!keys || !values) {
		ret = -ENOMEM;
		goto after_loop;
	}

again:
<<<<<<< HEAD
	preempt_disable();
	this_cpu_inc(bpf_prog_active);
=======
	bpf_disable_instrumentation();
>>>>>>> 04d5ce62
	rcu_read_lock();
again_nocopy:
	dst_key = keys;
	dst_val = values;
	b = &htab->buckets[batch];
	head = &b->head;
	/* do not grab the lock unless need it (bucket_cnt > 0). */
	if (locked)
<<<<<<< HEAD
		raw_spin_lock_irqsave(&b->lock, flags);
=======
		flags = htab_lock_bucket(htab, b);
>>>>>>> 04d5ce62

	bucket_cnt = 0;
	hlist_nulls_for_each_entry_rcu(l, n, head, hash_node)
		bucket_cnt++;

	if (bucket_cnt && !locked) {
		locked = true;
		goto again_nocopy;
	}

	if (bucket_cnt > (max_count - total)) {
		if (total == 0)
			ret = -ENOSPC;
		/* Note that since bucket_cnt > 0 here, it is implicit
		 * that the locked was grabbed, so release it.
		 */
<<<<<<< HEAD
		raw_spin_unlock_irqrestore(&b->lock, flags);
		rcu_read_unlock();
		this_cpu_dec(bpf_prog_active);
		preempt_enable();
=======
		htab_unlock_bucket(htab, b, flags);
		rcu_read_unlock();
		bpf_enable_instrumentation();
>>>>>>> 04d5ce62
		goto after_loop;
	}

	if (bucket_cnt > bucket_size) {
		bucket_size = bucket_cnt;
		/* Note that since bucket_cnt > 0 here, it is implicit
		 * that the locked was grabbed, so release it.
		 */
<<<<<<< HEAD
		raw_spin_unlock_irqrestore(&b->lock, flags);
		rcu_read_unlock();
		this_cpu_dec(bpf_prog_active);
		preempt_enable();
=======
		htab_unlock_bucket(htab, b, flags);
		rcu_read_unlock();
		bpf_enable_instrumentation();
>>>>>>> 04d5ce62
		kvfree(keys);
		kvfree(values);
		goto alloc;
	}

	/* Next block is only safe to run if you have grabbed the lock */
	if (!locked)
		goto next_batch;

	hlist_nulls_for_each_entry_safe(l, n, head, hash_node) {
		memcpy(dst_key, l->key, key_size);

		if (is_percpu) {
			int off = 0, cpu;
			void __percpu *pptr;

			pptr = htab_elem_get_ptr(l, map->key_size);
			for_each_possible_cpu(cpu) {
				bpf_long_memcpy(dst_val + off,
						per_cpu_ptr(pptr, cpu), size);
				off += size;
			}
		} else {
			value = l->key + roundup_key_size;
			if (elem_map_flags & BPF_F_LOCK)
				copy_map_value_locked(map, dst_val, value,
						      true);
			else
				copy_map_value(map, dst_val, value);
			check_and_init_map_lock(map, dst_val);
		}
		if (do_delete) {
			hlist_nulls_del_rcu(&l->hash_node);

			/* bpf_lru_push_free() will acquire lru_lock, which
			 * may cause deadlock. See comments in function
			 * prealloc_lru_pop(). Let us do bpf_lru_push_free()
			 * after releasing the bucket lock.
			 */
			if (is_lru_map) {
				l->batch_flink = node_to_free;
				node_to_free = l;
			} else {
				free_htab_elem(htab, l);
			}
		}
		dst_key += key_size;
		dst_val += value_size;
	}

<<<<<<< HEAD
	raw_spin_unlock_irqrestore(&b->lock, flags);
=======
	htab_unlock_bucket(htab, b, flags);
>>>>>>> 04d5ce62
	locked = false;

	while (node_to_free) {
		l = node_to_free;
		node_to_free = node_to_free->batch_flink;
		bpf_lru_push_free(&htab->lru, &l->lru_node);
	}

next_batch:
	/* If we are not copying data, we can go to next bucket and avoid
	 * unlocking the rcu.
	 */
	if (!bucket_cnt && (batch + 1 < htab->n_buckets)) {
		batch++;
		goto again_nocopy;
	}

	rcu_read_unlock();
<<<<<<< HEAD
	this_cpu_dec(bpf_prog_active);
	preempt_enable();
=======
	bpf_enable_instrumentation();
>>>>>>> 04d5ce62
	if (bucket_cnt && (copy_to_user(ukeys + total * key_size, keys,
	    key_size * bucket_cnt) ||
	    copy_to_user(uvalues + total * value_size, values,
	    value_size * bucket_cnt))) {
		ret = -EFAULT;
		goto after_loop;
	}

	total += bucket_cnt;
	batch++;
	if (batch >= htab->n_buckets) {
		ret = -ENOENT;
		goto after_loop;
	}
	goto again;

after_loop:
	if (ret == -EFAULT)
		goto out;

	/* copy # of entries and next batch */
	ubatch = u64_to_user_ptr(attr->batch.out_batch);
	if (copy_to_user(ubatch, &batch, sizeof(batch)) ||
	    put_user(total, &uattr->batch.count))
		ret = -EFAULT;

out:
	kvfree(keys);
	kvfree(values);
	return ret;
}

static int
htab_percpu_map_lookup_batch(struct bpf_map *map, const union bpf_attr *attr,
			     union bpf_attr __user *uattr)
{
	return __htab_map_lookup_and_delete_batch(map, attr, uattr, false,
						  false, true);
}

static int
htab_percpu_map_lookup_and_delete_batch(struct bpf_map *map,
					const union bpf_attr *attr,
					union bpf_attr __user *uattr)
{
	return __htab_map_lookup_and_delete_batch(map, attr, uattr, true,
						  false, true);
}

static int
htab_map_lookup_batch(struct bpf_map *map, const union bpf_attr *attr,
		      union bpf_attr __user *uattr)
{
	return __htab_map_lookup_and_delete_batch(map, attr, uattr, false,
						  false, false);
}

static int
htab_map_lookup_and_delete_batch(struct bpf_map *map,
				 const union bpf_attr *attr,
				 union bpf_attr __user *uattr)
{
	return __htab_map_lookup_and_delete_batch(map, attr, uattr, true,
						  false, false);
}

static int
htab_lru_percpu_map_lookup_batch(struct bpf_map *map,
				 const union bpf_attr *attr,
				 union bpf_attr __user *uattr)
{
	return __htab_map_lookup_and_delete_batch(map, attr, uattr, false,
						  true, true);
}

static int
htab_lru_percpu_map_lookup_and_delete_batch(struct bpf_map *map,
					    const union bpf_attr *attr,
					    union bpf_attr __user *uattr)
{
	return __htab_map_lookup_and_delete_batch(map, attr, uattr, true,
						  true, true);
}

static int
htab_lru_map_lookup_batch(struct bpf_map *map, const union bpf_attr *attr,
			  union bpf_attr __user *uattr)
{
	return __htab_map_lookup_and_delete_batch(map, attr, uattr, false,
						  true, false);
}

static int
htab_lru_map_lookup_and_delete_batch(struct bpf_map *map,
				     const union bpf_attr *attr,
				     union bpf_attr __user *uattr)
{
	return __htab_map_lookup_and_delete_batch(map, attr, uattr, true,
						  true, false);
}

const struct bpf_map_ops htab_map_ops = {
	.map_alloc_check = htab_map_alloc_check,
	.map_alloc = htab_map_alloc,
	.map_free = htab_map_free,
	.map_get_next_key = htab_map_get_next_key,
	.map_lookup_elem = htab_map_lookup_elem,
	.map_update_elem = htab_map_update_elem,
	.map_delete_elem = htab_map_delete_elem,
	.map_gen_lookup = htab_map_gen_lookup,
	.map_seq_show_elem = htab_map_seq_show_elem,
	BATCH_OPS(htab),
};

const struct bpf_map_ops htab_lru_map_ops = {
	.map_alloc_check = htab_map_alloc_check,
	.map_alloc = htab_map_alloc,
	.map_free = htab_map_free,
	.map_get_next_key = htab_map_get_next_key,
	.map_lookup_elem = htab_lru_map_lookup_elem,
	.map_lookup_elem_sys_only = htab_lru_map_lookup_elem_sys,
	.map_update_elem = htab_lru_map_update_elem,
	.map_delete_elem = htab_lru_map_delete_elem,
	.map_gen_lookup = htab_lru_map_gen_lookup,
	.map_seq_show_elem = htab_map_seq_show_elem,
	BATCH_OPS(htab_lru),
};

/* Called from eBPF program */
static void *htab_percpu_map_lookup_elem(struct bpf_map *map, void *key)
{
	struct htab_elem *l = __htab_map_lookup_elem(map, key);

	if (l)
		return this_cpu_ptr(htab_elem_get_ptr(l, map->key_size));
	else
		return NULL;
}

static void *htab_lru_percpu_map_lookup_elem(struct bpf_map *map, void *key)
{
	struct htab_elem *l = __htab_map_lookup_elem(map, key);

	if (l) {
		bpf_lru_node_set_ref(&l->lru_node);
		return this_cpu_ptr(htab_elem_get_ptr(l, map->key_size));
	}

	return NULL;
}

int bpf_percpu_hash_copy(struct bpf_map *map, void *key, void *value)
{
	struct htab_elem *l;
	void __percpu *pptr;
	int ret = -ENOENT;
	int cpu, off = 0;
	u32 size;

	/* per_cpu areas are zero-filled and bpf programs can only
	 * access 'value_size' of them, so copying rounded areas
	 * will not leak any kernel data
	 */
	size = round_up(map->value_size, 8);
	rcu_read_lock();
	l = __htab_map_lookup_elem(map, key);
	if (!l)
		goto out;
	/* We do not mark LRU map element here in order to not mess up
	 * eviction heuristics when user space does a map walk.
	 */
	pptr = htab_elem_get_ptr(l, map->key_size);
	for_each_possible_cpu(cpu) {
		bpf_long_memcpy(value + off,
				per_cpu_ptr(pptr, cpu), size);
		off += size;
	}
	ret = 0;
out:
	rcu_read_unlock();
	return ret;
}

int bpf_percpu_hash_update(struct bpf_map *map, void *key, void *value,
			   u64 map_flags)
{
	struct bpf_htab *htab = container_of(map, struct bpf_htab, map);
	int ret;

	rcu_read_lock();
	if (htab_is_lru(htab))
		ret = __htab_lru_percpu_map_update_elem(map, key, value,
							map_flags, true);
	else
		ret = __htab_percpu_map_update_elem(map, key, value, map_flags,
						    true);
	rcu_read_unlock();

	return ret;
}

static void htab_percpu_map_seq_show_elem(struct bpf_map *map, void *key,
					  struct seq_file *m)
{
	struct htab_elem *l;
	void __percpu *pptr;
	int cpu;

	rcu_read_lock();

	l = __htab_map_lookup_elem(map, key);
	if (!l) {
		rcu_read_unlock();
		return;
	}

	btf_type_seq_show(map->btf, map->btf_key_type_id, key, m);
	seq_puts(m, ": {\n");
	pptr = htab_elem_get_ptr(l, map->key_size);
	for_each_possible_cpu(cpu) {
		seq_printf(m, "\tcpu%d: ", cpu);
		btf_type_seq_show(map->btf, map->btf_value_type_id,
				  per_cpu_ptr(pptr, cpu), m);
		seq_puts(m, "\n");
	}
	seq_puts(m, "}\n");

	rcu_read_unlock();
}

const struct bpf_map_ops htab_percpu_map_ops = {
	.map_alloc_check = htab_map_alloc_check,
	.map_alloc = htab_map_alloc,
	.map_free = htab_map_free,
	.map_get_next_key = htab_map_get_next_key,
	.map_lookup_elem = htab_percpu_map_lookup_elem,
	.map_update_elem = htab_percpu_map_update_elem,
	.map_delete_elem = htab_map_delete_elem,
	.map_seq_show_elem = htab_percpu_map_seq_show_elem,
	BATCH_OPS(htab_percpu),
};

const struct bpf_map_ops htab_lru_percpu_map_ops = {
	.map_alloc_check = htab_map_alloc_check,
	.map_alloc = htab_map_alloc,
	.map_free = htab_map_free,
	.map_get_next_key = htab_map_get_next_key,
	.map_lookup_elem = htab_lru_percpu_map_lookup_elem,
	.map_update_elem = htab_lru_percpu_map_update_elem,
	.map_delete_elem = htab_lru_map_delete_elem,
	.map_seq_show_elem = htab_percpu_map_seq_show_elem,
	BATCH_OPS(htab_lru_percpu),
};

static int fd_htab_map_alloc_check(union bpf_attr *attr)
{
	if (attr->value_size != sizeof(u32))
		return -EINVAL;
	return htab_map_alloc_check(attr);
}

static void fd_htab_map_free(struct bpf_map *map)
{
	struct bpf_htab *htab = container_of(map, struct bpf_htab, map);
	struct hlist_nulls_node *n;
	struct hlist_nulls_head *head;
	struct htab_elem *l;
	int i;

	for (i = 0; i < htab->n_buckets; i++) {
		head = select_bucket(htab, i);

		hlist_nulls_for_each_entry_safe(l, n, head, hash_node) {
			void *ptr = fd_htab_map_get_ptr(map, l);

			map->ops->map_fd_put_ptr(ptr);
		}
	}

	htab_map_free(map);
}

/* only called from syscall */
int bpf_fd_htab_map_lookup_elem(struct bpf_map *map, void *key, u32 *value)
{
	void **ptr;
	int ret = 0;

	if (!map->ops->map_fd_sys_lookup_elem)
		return -ENOTSUPP;

	rcu_read_lock();
	ptr = htab_map_lookup_elem(map, key);
	if (ptr)
		*value = map->ops->map_fd_sys_lookup_elem(READ_ONCE(*ptr));
	else
		ret = -ENOENT;
	rcu_read_unlock();

	return ret;
}

/* only called from syscall */
int bpf_fd_htab_map_update_elem(struct bpf_map *map, struct file *map_file,
				void *key, void *value, u64 map_flags)
{
	void *ptr;
	int ret;
	u32 ufd = *(u32 *)value;

	ptr = map->ops->map_fd_get_ptr(map, map_file, ufd);
	if (IS_ERR(ptr))
		return PTR_ERR(ptr);

	ret = htab_map_update_elem(map, key, &ptr, map_flags);
	if (ret)
		map->ops->map_fd_put_ptr(ptr);

	return ret;
}

static struct bpf_map *htab_of_map_alloc(union bpf_attr *attr)
{
	struct bpf_map *map, *inner_map_meta;

	inner_map_meta = bpf_map_meta_alloc(attr->inner_map_fd);
	if (IS_ERR(inner_map_meta))
		return inner_map_meta;

	map = htab_map_alloc(attr);
	if (IS_ERR(map)) {
		bpf_map_meta_free(inner_map_meta);
		return map;
	}

	map->inner_map_meta = inner_map_meta;

	return map;
}

static void *htab_of_map_lookup_elem(struct bpf_map *map, void *key)
{
	struct bpf_map **inner_map  = htab_map_lookup_elem(map, key);

	if (!inner_map)
		return NULL;

	return READ_ONCE(*inner_map);
}

static u32 htab_of_map_gen_lookup(struct bpf_map *map,
				  struct bpf_insn *insn_buf)
{
	struct bpf_insn *insn = insn_buf;
	const int ret = BPF_REG_0;

	BUILD_BUG_ON(!__same_type(&__htab_map_lookup_elem,
		     (void *(*)(struct bpf_map *map, void *key))NULL));
	*insn++ = BPF_EMIT_CALL(BPF_CAST_CALL(__htab_map_lookup_elem));
	*insn++ = BPF_JMP_IMM(BPF_JEQ, ret, 0, 2);
	*insn++ = BPF_ALU64_IMM(BPF_ADD, ret,
				offsetof(struct htab_elem, key) +
				round_up(map->key_size, 8));
	*insn++ = BPF_LDX_MEM(BPF_DW, ret, ret, 0);

	return insn - insn_buf;
}

static void htab_of_map_free(struct bpf_map *map)
{
	bpf_map_meta_free(map->inner_map_meta);
	fd_htab_map_free(map);
}

const struct bpf_map_ops htab_of_maps_map_ops = {
	.map_alloc_check = fd_htab_map_alloc_check,
	.map_alloc = htab_of_map_alloc,
	.map_free = htab_of_map_free,
	.map_get_next_key = htab_map_get_next_key,
	.map_lookup_elem = htab_of_map_lookup_elem,
	.map_delete_elem = htab_map_delete_elem,
	.map_fd_get_ptr = bpf_map_fd_get_ptr,
	.map_fd_put_ptr = bpf_map_fd_put_ptr,
	.map_fd_sys_lookup_elem = bpf_map_fd_sys_lookup_elem,
	.map_gen_lookup = htab_of_map_gen_lookup,
	.map_check_btf = map_check_no_btf,
};<|MERGE_RESOLUTION|>--- conflicted
+++ resolved
@@ -27,8 +27,6 @@
 	.map_delete_batch =			\
 	generic_map_delete_batch
 
-<<<<<<< HEAD
-=======
 /*
  * The bucket lock has two protection scopes:
  *
@@ -79,7 +77,6 @@
  * spinlock maps to raw_spinlock and the extra code is optimized out by the
  * compiler.
  */
->>>>>>> 04d5ce62
 struct bucket {
 	struct hlist_nulls_head head;
 	union {
@@ -1406,12 +1403,7 @@
 	}
 
 again:
-<<<<<<< HEAD
-	preempt_disable();
-	this_cpu_inc(bpf_prog_active);
-=======
 	bpf_disable_instrumentation();
->>>>>>> 04d5ce62
 	rcu_read_lock();
 again_nocopy:
 	dst_key = keys;
@@ -1420,11 +1412,7 @@
 	head = &b->head;
 	/* do not grab the lock unless need it (bucket_cnt > 0). */
 	if (locked)
-<<<<<<< HEAD
-		raw_spin_lock_irqsave(&b->lock, flags);
-=======
 		flags = htab_lock_bucket(htab, b);
->>>>>>> 04d5ce62
 
 	bucket_cnt = 0;
 	hlist_nulls_for_each_entry_rcu(l, n, head, hash_node)
@@ -1441,16 +1429,9 @@
 		/* Note that since bucket_cnt > 0 here, it is implicit
 		 * that the locked was grabbed, so release it.
 		 */
-<<<<<<< HEAD
-		raw_spin_unlock_irqrestore(&b->lock, flags);
-		rcu_read_unlock();
-		this_cpu_dec(bpf_prog_active);
-		preempt_enable();
-=======
 		htab_unlock_bucket(htab, b, flags);
 		rcu_read_unlock();
 		bpf_enable_instrumentation();
->>>>>>> 04d5ce62
 		goto after_loop;
 	}
 
@@ -1459,16 +1440,9 @@
 		/* Note that since bucket_cnt > 0 here, it is implicit
 		 * that the locked was grabbed, so release it.
 		 */
-<<<<<<< HEAD
-		raw_spin_unlock_irqrestore(&b->lock, flags);
-		rcu_read_unlock();
-		this_cpu_dec(bpf_prog_active);
-		preempt_enable();
-=======
 		htab_unlock_bucket(htab, b, flags);
 		rcu_read_unlock();
 		bpf_enable_instrumentation();
->>>>>>> 04d5ce62
 		kvfree(keys);
 		kvfree(values);
 		goto alloc;
@@ -1519,11 +1493,7 @@
 		dst_val += value_size;
 	}
 
-<<<<<<< HEAD
-	raw_spin_unlock_irqrestore(&b->lock, flags);
-=======
 	htab_unlock_bucket(htab, b, flags);
->>>>>>> 04d5ce62
 	locked = false;
 
 	while (node_to_free) {
@@ -1542,12 +1512,7 @@
 	}
 
 	rcu_read_unlock();
-<<<<<<< HEAD
-	this_cpu_dec(bpf_prog_active);
-	preempt_enable();
-=======
 	bpf_enable_instrumentation();
->>>>>>> 04d5ce62
 	if (bucket_cnt && (copy_to_user(ukeys + total * key_size, keys,
 	    key_size * bucket_cnt) ||
 	    copy_to_user(uvalues + total * value_size, values,
