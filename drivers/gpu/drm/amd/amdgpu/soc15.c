--- conflicted
+++ resolved
@@ -302,10 +302,7 @@
 			*codecs = &rv_video_codecs_decode;
 		return 0;
 	case CHIP_ARCTURUS:
-<<<<<<< HEAD
-=======
 	case CHIP_ALDEBARAN:
->>>>>>> 3b7961a3
 	case CHIP_RENOIR:
 		if (encode)
 			*codecs = &vega_video_codecs_encode;
