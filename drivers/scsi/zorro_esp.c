// SPDX-License-Identifier: GPL-2.0
/*
 * ESP front-end for Amiga ZORRO SCSI systems.
 *
 * Copyright (C) 1996 Jesper Skov (jskov@cygnus.co.uk)
 *
 * Copyright (C) 2011,2018 Michael Schmitz (schmitz@debian.org) for
 *               migration to ESP SCSI core
 *
 * Copyright (C) 2013 Tuomas Vainikka (tuomas.vainikka@aalto.fi) for
 *               Blizzard 1230 DMA and probe function fixes
 */
/*
 * ZORRO bus code from:
 */
/*
 * Detection routine for the NCR53c710 based Amiga SCSI Controllers for Linux.
 *		Amiga MacroSystemUS WarpEngine SCSI controller.
 *		Amiga Technologies/DKB A4091 SCSI controller.
 *
 * Written 1997 by Alan Hourihane <alanh@fairlite.demon.co.uk>
 * plus modifications of the 53c7xx.c driver to support the Amiga.
 *
 * Rewritten to use 53c700.c by Kars de Jong <jongk@linux-m68k.org>
 */

#define pr_fmt(fmt)        KBUILD_MODNAME ": " fmt

#include <linux/module.h>
#include <linux/init.h>
#include <linux/interrupt.h>
#include <linux/dma-mapping.h>
#include <linux/scatterlist.h>
#include <linux/delay.h>
#include <linux/zorro.h>
#include <linux/slab.h>

#include <asm/page.h>
#include <asm/pgtable.h>
#include <asm/cacheflush.h>
#include <asm/amigahw.h>
#include <asm/amigaints.h>

#include <scsi/scsi_host.h>
#include <scsi/scsi_transport_spi.h>
#include <scsi/scsi_device.h>
#include <scsi/scsi_tcq.h>

#include "esp_scsi.h"

MODULE_AUTHOR("Michael Schmitz <schmitz@debian.org>");
MODULE_DESCRIPTION("Amiga Zorro NCR5C9x (ESP) driver");
MODULE_LICENSE("GPL");

/* per-board register layout definitions */

/* Blizzard 1230 DMA interface */

struct blz1230_dma_registers {
	unsigned char dma_addr;		/* DMA address      [0x0000] */
	unsigned char dmapad2[0x7fff];
	unsigned char dma_latch;	/* DMA latch        [0x8000] */
};

/* Blizzard 1230II DMA interface */

struct blz1230II_dma_registers {
	unsigned char dma_addr;		/* DMA address      [0x0000] */
	unsigned char dmapad2[0xf];
	unsigned char dma_latch;	/* DMA latch        [0x0010] */
};

/* Blizzard 2060 DMA interface */

struct blz2060_dma_registers {
	unsigned char dma_led_ctrl;	/* DMA led control   [0x000] */
	unsigned char dmapad1[0x0f];
	unsigned char dma_addr0;	/* DMA address (MSB) [0x010] */
	unsigned char dmapad2[0x03];
	unsigned char dma_addr1;	/* DMA address       [0x014] */
	unsigned char dmapad3[0x03];
	unsigned char dma_addr2;	/* DMA address       [0x018] */
	unsigned char dmapad4[0x03];
	unsigned char dma_addr3;	/* DMA address (LSB) [0x01c] */
};

/* DMA control bits */
#define DMA_WRITE 0x80000000

/* Cyberstorm DMA interface */

struct cyber_dma_registers {
	unsigned char dma_addr0;	/* DMA address (MSB) [0x000] */
	unsigned char dmapad1[1];
	unsigned char dma_addr1;	/* DMA address       [0x002] */
	unsigned char dmapad2[1];
	unsigned char dma_addr2;	/* DMA address       [0x004] */
	unsigned char dmapad3[1];
	unsigned char dma_addr3;	/* DMA address (LSB) [0x006] */
	unsigned char dmapad4[0x3fb];
	unsigned char cond_reg;		/* DMA cond    (ro)  [0x402] */
#define ctrl_reg  cond_reg		/* DMA control (wo)  [0x402] */
};

/* DMA control bits */
#define CYBER_DMA_WRITE  0x40	/* DMA direction. 1 = write */
#define CYBER_DMA_Z3     0x20	/* 16 (Z2) or 32 (CHIP/Z3) bit DMA transfer */

/* DMA status bits */
#define CYBER_DMA_HNDL_INTR 0x80	/* DMA IRQ pending? */

/* The CyberStorm II DMA interface */
struct cyberII_dma_registers {
	unsigned char cond_reg;		/* DMA cond    (ro)  [0x000] */
#define ctrl_reg  cond_reg		/* DMA control (wo)  [0x000] */
	unsigned char dmapad4[0x3f];
	unsigned char dma_addr0;	/* DMA address (MSB) [0x040] */
	unsigned char dmapad1[3];
	unsigned char dma_addr1;	/* DMA address       [0x044] */
	unsigned char dmapad2[3];
	unsigned char dma_addr2;	/* DMA address       [0x048] */
	unsigned char dmapad3[3];
	unsigned char dma_addr3;	/* DMA address (LSB) [0x04c] */
};

/* Fastlane DMA interface */

struct fastlane_dma_registers {
	unsigned char cond_reg;		/* DMA status  (ro) [0x0000] */
#define ctrl_reg  cond_reg		/* DMA control (wo) [0x0000] */
	char dmapad1[0x3f];
	unsigned char clear_strobe;	/* DMA clear   (wo) [0x0040] */
};

/*
 * The controller registers can be found in the Z2 config area at these
 * offsets:
 */
#define FASTLANE_ESP_ADDR	0x1000001

/* DMA status bits */
#define FASTLANE_DMA_MINT	0x80
#define FASTLANE_DMA_IACT	0x40
#define FASTLANE_DMA_CREQ	0x20

/* DMA control bits */
#define FASTLANE_DMA_FCODE	0xa0
#define FASTLANE_DMA_MASK	0xf3
#define FASTLANE_DMA_WRITE	0x08	/* 1 = write */
#define FASTLANE_DMA_ENABLE	0x04	/* Enable DMA */
#define FASTLANE_DMA_EDI	0x02	/* Enable DMA IRQ ? */
#define FASTLANE_DMA_ESI	0x01	/* Enable SCSI IRQ */

/*
 * private data used for driver
 */
struct zorro_esp_priv {
	struct esp *esp;		/* our ESP instance - for Scsi_host* */
	void __iomem *board_base;	/* virtual address (Zorro III board) */
	int zorro3;			/* board is Zorro III */
	unsigned char ctrl_data;	/* shadow copy of ctrl_reg */
};

/*
 * On all implementations except for the Oktagon, padding between ESP
 * registers is three bytes.
 * On Oktagon, it is one byte - use a different accessor there.
 *
 * Oktagon needs PDMA - currently unsupported!
 */

static void zorro_esp_write8(struct esp *esp, u8 val, unsigned long reg)
{
	writeb(val, esp->regs + (reg * 4UL));
}

static u8 zorro_esp_read8(struct esp *esp, unsigned long reg)
{
	return readb(esp->regs + (reg * 4UL));
}

static int zorro_esp_irq_pending(struct esp *esp)
{
	/* check ESP status register; DMA has no status reg. */
	if (zorro_esp_read8(esp, ESP_STATUS) & ESP_STAT_INTR)
		return 1;

	return 0;
}

static int cyber_esp_irq_pending(struct esp *esp)
{
	struct cyber_dma_registers __iomem *dregs = esp->dma_regs;
	unsigned char dma_status = readb(&dregs->cond_reg);

	/* It's important to check the DMA IRQ bit in the correct way! */
	return ((zorro_esp_read8(esp, ESP_STATUS) & ESP_STAT_INTR) &&
		(dma_status & CYBER_DMA_HNDL_INTR));
}

static int fastlane_esp_irq_pending(struct esp *esp)
{
	struct fastlane_dma_registers __iomem *dregs = esp->dma_regs;
	unsigned char dma_status;

	dma_status = readb(&dregs->cond_reg);

	if (dma_status & FASTLANE_DMA_IACT)
		return 0;	/* not our IRQ */

	/* Return non-zero if ESP requested IRQ */
	return (
	   (dma_status & FASTLANE_DMA_CREQ) &&
	   (!(dma_status & FASTLANE_DMA_MINT)) &&
	   (zorro_esp_read8(esp, ESP_STATUS) & ESP_STAT_INTR));
}

static u32 zorro_esp_dma_length_limit(struct esp *esp, u32 dma_addr,
					u32 dma_len)
{
	return dma_len > (1U << 16) ? (1U << 16) : dma_len;
}

static u32 fastlane_esp_dma_length_limit(struct esp *esp, u32 dma_addr,
					u32 dma_len)
{
	/* The old driver used 0xfffc as limit, so do that here too */
	return dma_len > 0xfffc ? 0xfffc : dma_len;
}

static void zorro_esp_reset_dma(struct esp *esp)
{
	/* nothing to do here */
}

static void zorro_esp_dma_drain(struct esp *esp)
{
	/* nothing to do here */
}

static void zorro_esp_dma_invalidate(struct esp *esp)
{
	/* nothing to do here */
}

static void fastlane_esp_dma_invalidate(struct esp *esp)
{
	struct zorro_esp_priv *zep = dev_get_drvdata(esp->dev);
	struct fastlane_dma_registers __iomem *dregs = esp->dma_regs;
	unsigned char *ctrl_data = &zep->ctrl_data;

	*ctrl_data = (*ctrl_data & FASTLANE_DMA_MASK);
	writeb(0, &dregs->clear_strobe);
	z_writel(0, zep->board_base);
}

/* Blizzard 1230/60 SCSI-IV DMA */

static void zorro_esp_send_blz1230_dma_cmd(struct esp *esp, u32 addr,
			u32 esp_count, u32 dma_count, int write, u8 cmd)
{
	struct blz1230_dma_registers __iomem *dregs = esp->dma_regs;
	u8 phase = esp->sreg & ESP_STAT_PMASK;

	/*
	 * Use PIO if transferring message bytes to esp->command_block_dma.
	 * PIO requires a virtual address, so substitute esp->command_block
	 * for addr.
	 */
	if (phase == ESP_MIP && addr == esp->command_block_dma) {
		esp_send_pio_cmd(esp, (u32)esp->command_block, esp_count,
				 dma_count, write, cmd);
		return;
	}

	/* Clear the results of a possible prior esp->ops->send_dma_cmd() */
	esp->send_cmd_error = 0;
	esp->send_cmd_residual = 0;

	if (write)
		/* DMA receive */
		dma_sync_single_for_device(esp->dev, addr, esp_count,
				DMA_FROM_DEVICE);
	else
		/* DMA send */
		dma_sync_single_for_device(esp->dev, addr, esp_count,
				DMA_TO_DEVICE);

	addr >>= 1;
	if (write)
		addr &= ~(DMA_WRITE);
	else
		addr |= DMA_WRITE;

	writeb((addr >> 24) & 0xff, &dregs->dma_latch);
	writeb((addr >> 24) & 0xff, &dregs->dma_addr);
	writeb((addr >> 16) & 0xff, &dregs->dma_addr);
	writeb((addr >>  8) & 0xff, &dregs->dma_addr);
	writeb(addr & 0xff, &dregs->dma_addr);

	scsi_esp_cmd(esp, ESP_CMD_DMA);
	zorro_esp_write8(esp, (esp_count >> 0) & 0xff, ESP_TCLOW);
	zorro_esp_write8(esp, (esp_count >> 8) & 0xff, ESP_TCMED);

	scsi_esp_cmd(esp, cmd);
}

/* Blizzard 1230-II DMA */

static void zorro_esp_send_blz1230II_dma_cmd(struct esp *esp, u32 addr,
			u32 esp_count, u32 dma_count, int write, u8 cmd)
{
	struct blz1230II_dma_registers __iomem *dregs = esp->dma_regs;
	u8 phase = esp->sreg & ESP_STAT_PMASK;

	/* Use PIO if transferring message bytes to esp->command_block_dma */
	if (phase == ESP_MIP && addr == esp->command_block_dma) {
		esp_send_pio_cmd(esp, (u32)esp->command_block, esp_count,
				 dma_count, write, cmd);
		return;
	}

	esp->send_cmd_error = 0;
	esp->send_cmd_residual = 0;

	if (write)
		/* DMA receive */
		dma_sync_single_for_device(esp->dev, addr, esp_count,
				DMA_FROM_DEVICE);
	else
		/* DMA send */
		dma_sync_single_for_device(esp->dev, addr, esp_count,
				DMA_TO_DEVICE);

	addr >>= 1;
	if (write)
		addr &= ~(DMA_WRITE);
	else
		addr |= DMA_WRITE;

	writeb((addr >> 24) & 0xff, &dregs->dma_latch);
	writeb((addr >> 16) & 0xff, &dregs->dma_addr);
	writeb((addr >>  8) & 0xff, &dregs->dma_addr);
	writeb(addr & 0xff, &dregs->dma_addr);

	scsi_esp_cmd(esp, ESP_CMD_DMA);
	zorro_esp_write8(esp, (esp_count >> 0) & 0xff, ESP_TCLOW);
	zorro_esp_write8(esp, (esp_count >> 8) & 0xff, ESP_TCMED);

	scsi_esp_cmd(esp, cmd);
}

/* Blizzard 2060 DMA */

static void zorro_esp_send_blz2060_dma_cmd(struct esp *esp, u32 addr,
			u32 esp_count, u32 dma_count, int write, u8 cmd)
{
	struct blz2060_dma_registers __iomem *dregs = esp->dma_regs;
	u8 phase = esp->sreg & ESP_STAT_PMASK;

	/* Use PIO if transferring message bytes to esp->command_block_dma */
	if (phase == ESP_MIP && addr == esp->command_block_dma) {
		esp_send_pio_cmd(esp, (u32)esp->command_block, esp_count,
				 dma_count, write, cmd);
		return;
	}

	esp->send_cmd_error = 0;
	esp->send_cmd_residual = 0;

	if (write)
		/* DMA receive */
		dma_sync_single_for_device(esp->dev, addr, esp_count,
				DMA_FROM_DEVICE);
	else
		/* DMA send */
		dma_sync_single_for_device(esp->dev, addr, esp_count,
				DMA_TO_DEVICE);

	addr >>= 1;
	if (write)
		addr &= ~(DMA_WRITE);
	else
		addr |= DMA_WRITE;

	writeb(addr & 0xff, &dregs->dma_addr3);
	writeb((addr >>  8) & 0xff, &dregs->dma_addr2);
	writeb((addr >> 16) & 0xff, &dregs->dma_addr1);
	writeb((addr >> 24) & 0xff, &dregs->dma_addr0);

	scsi_esp_cmd(esp, ESP_CMD_DMA);
	zorro_esp_write8(esp, (esp_count >> 0) & 0xff, ESP_TCLOW);
	zorro_esp_write8(esp, (esp_count >> 8) & 0xff, ESP_TCMED);

	scsi_esp_cmd(esp, cmd);
}

/* Cyberstorm I DMA */

static void zorro_esp_send_cyber_dma_cmd(struct esp *esp, u32 addr,
			u32 esp_count, u32 dma_count, int write, u8 cmd)
{
	struct zorro_esp_priv *zep = dev_get_drvdata(esp->dev);
	struct cyber_dma_registers __iomem *dregs = esp->dma_regs;
	u8 phase = esp->sreg & ESP_STAT_PMASK;
	unsigned char *ctrl_data = &zep->ctrl_data;

	/* Use PIO if transferring message bytes to esp->command_block_dma */
	if (phase == ESP_MIP && addr == esp->command_block_dma) {
		esp_send_pio_cmd(esp, (u32)esp->command_block, esp_count,
				 dma_count, write, cmd);
		return;
	}

	esp->send_cmd_error = 0;
	esp->send_cmd_residual = 0;

	zorro_esp_write8(esp, (esp_count >> 0) & 0xff, ESP_TCLOW);
	zorro_esp_write8(esp, (esp_count >> 8) & 0xff, ESP_TCMED);

	if (write) {
		/* DMA receive */
		dma_sync_single_for_device(esp->dev, addr, esp_count,
				DMA_FROM_DEVICE);
		addr &= ~(1);
	} else {
		/* DMA send */
		dma_sync_single_for_device(esp->dev, addr, esp_count,
				DMA_TO_DEVICE);
		addr |= 1;
	}

	writeb((addr >> 24) & 0xff, &dregs->dma_addr0);
	writeb((addr >> 16) & 0xff, &dregs->dma_addr1);
	writeb((addr >>  8) & 0xff, &dregs->dma_addr2);
	writeb(addr & 0xff, &dregs->dma_addr3);

	if (write)
		*ctrl_data &= ~(CYBER_DMA_WRITE);
	else
		*ctrl_data |= CYBER_DMA_WRITE;

	*ctrl_data &= ~(CYBER_DMA_Z3);	/* Z2, do 16 bit DMA */

	writeb(*ctrl_data, &dregs->ctrl_reg);

	scsi_esp_cmd(esp, cmd);
}

/* Cyberstorm II DMA */

static void zorro_esp_send_cyberII_dma_cmd(struct esp *esp, u32 addr,
			u32 esp_count, u32 dma_count, int write, u8 cmd)
{
	struct cyberII_dma_registers __iomem *dregs = esp->dma_regs;
	u8 phase = esp->sreg & ESP_STAT_PMASK;

	/* Use PIO if transferring message bytes to esp->command_block_dma */
	if (phase == ESP_MIP && addr == esp->command_block_dma) {
		esp_send_pio_cmd(esp, (u32)esp->command_block, esp_count,
				 dma_count, write, cmd);
		return;
	}

	esp->send_cmd_error = 0;
	esp->send_cmd_residual = 0;

	zorro_esp_write8(esp, (esp_count >> 0) & 0xff, ESP_TCLOW);
	zorro_esp_write8(esp, (esp_count >> 8) & 0xff, ESP_TCMED);

	if (write) {
		/* DMA receive */
		dma_sync_single_for_device(esp->dev, addr, esp_count,
				DMA_FROM_DEVICE);
		addr &= ~(1);
	} else {
		/* DMA send */
		dma_sync_single_for_device(esp->dev, addr, esp_count,
				DMA_TO_DEVICE);
		addr |= 1;
	}

	writeb((addr >> 24) & 0xff, &dregs->dma_addr0);
	writeb((addr >> 16) & 0xff, &dregs->dma_addr1);
	writeb((addr >>  8) & 0xff, &dregs->dma_addr2);
	writeb(addr & 0xff, &dregs->dma_addr3);

	scsi_esp_cmd(esp, cmd);
}

/* Fastlane DMA */

static void zorro_esp_send_fastlane_dma_cmd(struct esp *esp, u32 addr,
			u32 esp_count, u32 dma_count, int write, u8 cmd)
{
	struct zorro_esp_priv *zep = dev_get_drvdata(esp->dev);
	struct fastlane_dma_registers __iomem *dregs = esp->dma_regs;
	u8 phase = esp->sreg & ESP_STAT_PMASK;
	unsigned char *ctrl_data = &zep->ctrl_data;

	/* Use PIO if transferring message bytes to esp->command_block_dma */
	if (phase == ESP_MIP && addr == esp->command_block_dma) {
		esp_send_pio_cmd(esp, (u32)esp->command_block, esp_count,
				 dma_count, write, cmd);
		return;
	}

	esp->send_cmd_error = 0;
	esp->send_cmd_residual = 0;

	zorro_esp_write8(esp, (esp_count >> 0) & 0xff, ESP_TCLOW);
	zorro_esp_write8(esp, (esp_count >> 8) & 0xff, ESP_TCMED);

	if (write) {
		/* DMA receive */
		dma_sync_single_for_device(esp->dev, addr, esp_count,
				DMA_FROM_DEVICE);
		addr &= ~(1);
	} else {
		/* DMA send */
		dma_sync_single_for_device(esp->dev, addr, esp_count,
				DMA_TO_DEVICE);
		addr |= 1;
	}

	writeb(0, &dregs->clear_strobe);
	z_writel(addr, ((addr & 0x00ffffff) + zep->board_base));

	if (write) {
		*ctrl_data = (*ctrl_data & FASTLANE_DMA_MASK) |
				FASTLANE_DMA_ENABLE;
	} else {
		*ctrl_data = ((*ctrl_data & FASTLANE_DMA_MASK) |
				FASTLANE_DMA_ENABLE |
				FASTLANE_DMA_WRITE);
	}

	writeb(*ctrl_data, &dregs->ctrl_reg);

	scsi_esp_cmd(esp, cmd);
}

static int zorro_esp_dma_error(struct esp *esp)
{
	return esp->send_cmd_error;
}

/* per-board ESP driver ops */

static const struct esp_driver_ops blz1230_esp_ops = {
	.esp_write8		= zorro_esp_write8,
	.esp_read8		= zorro_esp_read8,
	.irq_pending		= zorro_esp_irq_pending,
	.dma_length_limit	= zorro_esp_dma_length_limit,
	.reset_dma		= zorro_esp_reset_dma,
	.dma_drain		= zorro_esp_dma_drain,
	.dma_invalidate		= zorro_esp_dma_invalidate,
	.send_dma_cmd		= zorro_esp_send_blz1230_dma_cmd,
	.dma_error		= zorro_esp_dma_error,
};

static const struct esp_driver_ops blz1230II_esp_ops = {
	.esp_write8		= zorro_esp_write8,
	.esp_read8		= zorro_esp_read8,
	.irq_pending		= zorro_esp_irq_pending,
	.dma_length_limit	= zorro_esp_dma_length_limit,
	.reset_dma		= zorro_esp_reset_dma,
	.dma_drain		= zorro_esp_dma_drain,
	.dma_invalidate		= zorro_esp_dma_invalidate,
	.send_dma_cmd		= zorro_esp_send_blz1230II_dma_cmd,
	.dma_error		= zorro_esp_dma_error,
};

static const struct esp_driver_ops blz2060_esp_ops = {
	.esp_write8		= zorro_esp_write8,
	.esp_read8		= zorro_esp_read8,
	.irq_pending		= zorro_esp_irq_pending,
	.dma_length_limit	= zorro_esp_dma_length_limit,
	.reset_dma		= zorro_esp_reset_dma,
	.dma_drain		= zorro_esp_dma_drain,
	.dma_invalidate		= zorro_esp_dma_invalidate,
	.send_dma_cmd		= zorro_esp_send_blz2060_dma_cmd,
	.dma_error		= zorro_esp_dma_error,
};

static const struct esp_driver_ops cyber_esp_ops = {
	.esp_write8		= zorro_esp_write8,
	.esp_read8		= zorro_esp_read8,
	.irq_pending		= cyber_esp_irq_pending,
	.dma_length_limit	= zorro_esp_dma_length_limit,
	.reset_dma		= zorro_esp_reset_dma,
	.dma_drain		= zorro_esp_dma_drain,
	.dma_invalidate		= zorro_esp_dma_invalidate,
	.send_dma_cmd		= zorro_esp_send_cyber_dma_cmd,
	.dma_error		= zorro_esp_dma_error,
};

static const struct esp_driver_ops cyberII_esp_ops = {
	.esp_write8		= zorro_esp_write8,
	.esp_read8		= zorro_esp_read8,
	.irq_pending		= zorro_esp_irq_pending,
	.dma_length_limit	= zorro_esp_dma_length_limit,
	.reset_dma		= zorro_esp_reset_dma,
	.dma_drain		= zorro_esp_dma_drain,
	.dma_invalidate		= zorro_esp_dma_invalidate,
	.send_dma_cmd		= zorro_esp_send_cyberII_dma_cmd,
	.dma_error		= zorro_esp_dma_error,
};

static const struct esp_driver_ops fastlane_esp_ops = {
	.esp_write8		= zorro_esp_write8,
	.esp_read8		= zorro_esp_read8,
	.irq_pending		= fastlane_esp_irq_pending,
	.dma_length_limit	= fastlane_esp_dma_length_limit,
	.reset_dma		= zorro_esp_reset_dma,
	.dma_drain		= zorro_esp_dma_drain,
	.dma_invalidate		= fastlane_esp_dma_invalidate,
	.send_dma_cmd		= zorro_esp_send_fastlane_dma_cmd,
	.dma_error		= zorro_esp_dma_error,
};

/* Zorro driver config data */

struct zorro_driver_data {
	const char *name;
	unsigned long offset;
	unsigned long dma_offset;
	int absolute;	/* offset is absolute address */
	int scsi_option;
	const struct esp_driver_ops *esp_ops;
};

/* board types */

enum {
	ZORRO_BLZ1230,
	ZORRO_BLZ1230II,
	ZORRO_BLZ2060,
	ZORRO_CYBER,
	ZORRO_CYBERII,
	ZORRO_FASTLANE,
};

/* per-board config data */

static const struct zorro_driver_data zorro_esp_boards[] = {
	[ZORRO_BLZ1230] = {
				.name		= "Blizzard 1230",
				.offset		= 0x8000,
				.dma_offset	= 0x10000,
				.scsi_option	= 1,
				.esp_ops	= &blz1230_esp_ops,
	},
	[ZORRO_BLZ1230II] = {
				.name		= "Blizzard 1230II",
				.offset		= 0x10000,
				.dma_offset	= 0x10021,
				.scsi_option	= 1,
				.esp_ops	= &blz1230II_esp_ops,
	},
	[ZORRO_BLZ2060] = {
				.name		= "Blizzard 2060",
				.offset		= 0x1ff00,
				.dma_offset	= 0x1ffe0,
				.esp_ops	= &blz2060_esp_ops,
	},
	[ZORRO_CYBER] = {
				.name		= "CyberStormI",
				.offset		= 0xf400,
				.dma_offset	= 0xf800,
				.esp_ops	= &cyber_esp_ops,
	},
	[ZORRO_CYBERII] = {
				.name		= "CyberStormII",
				.offset		= 0x1ff03,
				.dma_offset	= 0x1ff43,
				.scsi_option	= 1,
				.esp_ops	= &cyberII_esp_ops,
	},
	[ZORRO_FASTLANE] = {
				.name		= "Fastlane",
				.offset		= 0x1000001,
				.dma_offset	= 0x1000041,
				.esp_ops	= &fastlane_esp_ops,
	},
};

static const struct zorro_device_id zorro_esp_zorro_tbl[] = {
	{	/* Blizzard 1230 IV */
		.id = ZORRO_ID(PHASE5, 0x11, 0),
		.driver_data = ZORRO_BLZ1230,
	},
	{	/* Blizzard 1230 II (Zorro II) or Fastlane (Zorro III) */
		.id = ZORRO_ID(PHASE5, 0x0B, 0),
		.driver_data = ZORRO_BLZ1230II,
	},
	{	/* Blizzard 2060 */
		.id = ZORRO_ID(PHASE5, 0x18, 0),
		.driver_data = ZORRO_BLZ2060,
	},
	{	/* Cyberstorm */
		.id = ZORRO_ID(PHASE5, 0x0C, 0),
		.driver_data = ZORRO_CYBER,
	},
	{	/* Cyberstorm II */
		.id = ZORRO_ID(PHASE5, 0x19, 0),
		.driver_data = ZORRO_CYBERII,
	},
	{ 0 }
};
MODULE_DEVICE_TABLE(zorro, zorro_esp_zorro_tbl);

static int zorro_esp_probe(struct zorro_dev *z,
				       const struct zorro_device_id *ent)
{
	struct scsi_host_template *tpnt = &scsi_esp_template;
	struct Scsi_Host *host;
	struct esp *esp;
	const struct zorro_driver_data *zdd;
	struct zorro_esp_priv *zep;
	unsigned long board, ioaddr, dmaaddr;
	int err;

	board = zorro_resource_start(z);
	zdd = &zorro_esp_boards[ent->driver_data];

	pr_info("%s found at address 0x%lx.\n", zdd->name, board);

	zep = kzalloc(sizeof(*zep), GFP_KERNEL);
	if (!zep) {
		pr_err("Can't allocate device private data!\n");
		return -ENOMEM;
	}

	/* let's figure out whether we have a Zorro II or Zorro III board */
	if ((z->rom.er_Type & ERT_TYPEMASK) == ERT_ZORROIII) {
		if (board > 0xffffff)
			zep->zorro3 = 1;
	} else {
		/*
		 * Even though most of these boards identify as Zorro II,
		 * they are in fact CPU expansion slot boards and have full
		 * access to all of memory. Fix up DMA bitmask here.
		 */
		z->dev.coherent_dma_mask = DMA_BIT_MASK(32);
	}

	/*
	 * If Zorro III and ID matches Fastlane, our device table entry
	 * contains data for the Blizzard 1230 II board which does share the
	 * same ID. Fix up device table entry here.
	 * TODO: Some Cyberstom060 boards also share this ID but would need
	 * to use the Cyberstorm I driver data ... we catch this by checking
	 * for presence of ESP chip later, but don't try to fix up yet.
	 */
	if (zep->zorro3 && ent->driver_data == ZORRO_BLZ1230II) {
		pr_info("%s at address 0x%lx is Fastlane Z3, fixing data!\n",
			zdd->name, board);
		zdd = &zorro_esp_boards[ZORRO_FASTLANE];
	}

	if (zdd->absolute) {
		ioaddr  = zdd->offset;
		dmaaddr = zdd->dma_offset;
	} else {
		ioaddr  = board + zdd->offset;
		dmaaddr = board + zdd->dma_offset;
	}

	if (!zorro_request_device(z, zdd->name)) {
		pr_err("cannot reserve region 0x%lx, abort\n",
		       board);
		err = -EBUSY;
		goto fail_free_zep;
	}

	host = scsi_host_alloc(tpnt, sizeof(struct esp));

	if (!host) {
		pr_err("No host detected; board configuration problem?\n");
		err = -ENOMEM;
		goto fail_release_device;
	}

	host->base		= ioaddr;
	host->this_id		= 7;

	esp			= shost_priv(host);
	esp->host		= host;
	esp->dev		= &z->dev;

	esp->scsi_id		= host->this_id;
	esp->scsi_id_mask	= (1 << esp->scsi_id);

	esp->cfreq = 40000000;

	zep->esp = esp;

	dev_set_drvdata(esp->dev, zep);

	/* additional setup required for Fastlane */
	if (zep->zorro3 && ent->driver_data == ZORRO_BLZ1230II) {
		/* map full address space up to ESP base for DMA */
<<<<<<< HEAD
		zep->board_base = ioremap(board,
						FASTLANE_ESP_ADDR-1);
=======
		zep->board_base = ioremap(board, FASTLANE_ESP_ADDR - 1);
>>>>>>> 04d5ce62
		if (!zep->board_base) {
			pr_err("Cannot allocate board address space\n");
			err = -ENOMEM;
			goto fail_free_host;
		}
		/* initialize DMA control shadow register */
		zep->ctrl_data = (FASTLANE_DMA_FCODE |
				  FASTLANE_DMA_EDI | FASTLANE_DMA_ESI);
	}

	esp->ops = zdd->esp_ops;

	if (ioaddr > 0xffffff)
		esp->regs = ioremap(ioaddr, 0x20);
	else
		/* ZorroII address space remapped nocache by early startup */
		esp->regs = ZTWO_VADDR(ioaddr);

	if (!esp->regs) {
		err = -ENOMEM;
		goto fail_unmap_fastlane;
	}

	esp->fifo_reg = esp->regs + ESP_FDATA * 4;

	/* Check whether a Blizzard 12x0 or CyberstormII really has SCSI */
	if (zdd->scsi_option) {
		zorro_esp_write8(esp, (ESP_CONFIG1_PENABLE | 7), ESP_CFG1);
		if (zorro_esp_read8(esp, ESP_CFG1) != (ESP_CONFIG1_PENABLE|7)) {
			err = -ENODEV;
			goto fail_unmap_regs;
		}
	}

	if (zep->zorro3) {
		/*
		 * Only Fastlane Z3 for now - add switch for correct struct
		 * dma_registers size if adding any more
		 */
		esp->dma_regs = ioremap(dmaaddr,
<<<<<<< HEAD
				sizeof(struct fastlane_dma_registers));
=======
					sizeof(struct fastlane_dma_registers));
>>>>>>> 04d5ce62
	} else
		/* ZorroII address space remapped nocache by early startup */
		esp->dma_regs = ZTWO_VADDR(dmaaddr);

	if (!esp->dma_regs) {
		err = -ENOMEM;
		goto fail_unmap_regs;
	}

	esp->command_block = dma_alloc_coherent(esp->dev, 16,
						&esp->command_block_dma,
						GFP_KERNEL);

	if (!esp->command_block) {
		err = -ENOMEM;
		goto fail_unmap_dma_regs;
	}

	host->irq = IRQ_AMIGA_PORTS;
	err = request_irq(host->irq, scsi_esp_intr, IRQF_SHARED,
			  "Amiga Zorro ESP", esp);
	if (err < 0) {
		err = -ENODEV;
		goto fail_free_command_block;
	}

	/* register the chip */
	err = scsi_esp_register(esp);

	if (err) {
		err = -ENOMEM;
		goto fail_free_irq;
	}

	return 0;

fail_free_irq:
	free_irq(host->irq, esp);

fail_free_command_block:
	dma_free_coherent(esp->dev, 16,
			  esp->command_block,
			  esp->command_block_dma);

fail_unmap_dma_regs:
	if (zep->zorro3)
		iounmap(esp->dma_regs);

fail_unmap_regs:
	if (ioaddr > 0xffffff)
		iounmap(esp->regs);

fail_unmap_fastlane:
	if (zep->zorro3)
		iounmap(zep->board_base);

fail_free_host:
	scsi_host_put(host);

fail_release_device:
	zorro_release_device(z);

fail_free_zep:
	kfree(zep);

	return err;
}

static void zorro_esp_remove(struct zorro_dev *z)
{
	struct zorro_esp_priv *zep = dev_get_drvdata(&z->dev);
	struct esp *esp	= zep->esp;
	struct Scsi_Host *host = esp->host;

	scsi_esp_unregister(esp);

	free_irq(host->irq, esp);
	dma_free_coherent(esp->dev, 16,
			  esp->command_block,
			  esp->command_block_dma);

	if (zep->zorro3) {
		iounmap(zep->board_base);
		iounmap(esp->dma_regs);
	}

	if (host->base > 0xffffff)
		iounmap(esp->regs);

	scsi_host_put(host);

	zorro_release_device(z);

	kfree(zep);
}

static struct zorro_driver zorro_esp_driver = {
	.name	  = KBUILD_MODNAME,
	.id_table = zorro_esp_zorro_tbl,
	.probe	  = zorro_esp_probe,
	.remove	  = zorro_esp_remove,
};

static int __init zorro_esp_scsi_init(void)
{
	return zorro_register_driver(&zorro_esp_driver);
}

static void __exit zorro_esp_scsi_exit(void)
{
	zorro_unregister_driver(&zorro_esp_driver);
}

module_init(zorro_esp_scsi_init);
module_exit(zorro_esp_scsi_exit);<|MERGE_RESOLUTION|>--- conflicted
+++ resolved
@@ -801,12 +801,7 @@
 	/* additional setup required for Fastlane */
 	if (zep->zorro3 && ent->driver_data == ZORRO_BLZ1230II) {
 		/* map full address space up to ESP base for DMA */
-<<<<<<< HEAD
-		zep->board_base = ioremap(board,
-						FASTLANE_ESP_ADDR-1);
-=======
 		zep->board_base = ioremap(board, FASTLANE_ESP_ADDR - 1);
->>>>>>> 04d5ce62
 		if (!zep->board_base) {
 			pr_err("Cannot allocate board address space\n");
 			err = -ENOMEM;
@@ -847,11 +842,7 @@
 		 * dma_registers size if adding any more
 		 */
 		esp->dma_regs = ioremap(dmaaddr,
-<<<<<<< HEAD
-				sizeof(struct fastlane_dma_registers));
-=======
 					sizeof(struct fastlane_dma_registers));
->>>>>>> 04d5ce62
 	} else
 		/* ZorroII address space remapped nocache by early startup */
 		esp->dma_regs = ZTWO_VADDR(dmaaddr);
