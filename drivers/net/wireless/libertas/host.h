--- conflicted
+++ resolved
@@ -381,11 +381,6 @@
 	u32 offset;
 	u32 value;
 } __packed;
-<<<<<<< HEAD
-
-#define MRVDRV_MAX_TRIPLET_802_11D              83
-=======
->>>>>>> b7753c8c
 
 #define MAX_11D_TRIPLETS	83
 
@@ -564,37 +559,16 @@
 	__le16 bufsize;
 	u8 value[128];
 } __packed;
-<<<<<<< HEAD
-
-struct cmd_ds_mac_reg_access {
+
+struct cmd_ds_reg_access {
+	struct cmd_header hdr;
+
 	__le16 action;
 	__le16 offset;
-	__le32 value;
-} __packed;
-
-struct cmd_ds_bbp_reg_access {
-	__le16 action;
-	__le16 offset;
-	u8 value;
-	u8 reserved[3];
-} __packed;
-=======
-
-struct cmd_ds_reg_access {
-	struct cmd_header hdr;
->>>>>>> b7753c8c
-
-	__le16 action;
-	__le16 offset;
-<<<<<<< HEAD
-	u8 value;
-	u8 reserved[3];
-=======
 	union {
 		u8 bbp_rf;  /* for BBP and RF registers */
 		__le32 mac; /* for MAC registers */
 	} value;
->>>>>>> b7753c8c
 } __packed;
 
 struct cmd_ds_802_11_radio_control {
@@ -650,18 +624,6 @@
 struct cmd_ds_802_11_rssi {
 	struct cmd_header hdr;
 
-<<<<<<< HEAD
-	__le16 reserved_0;
-	__le16 reserved_1;
-	__le16 reserved_2;
-} __packed;
-
-struct cmd_ds_802_11_rssi_rsp {
-	__le16 SNR;
-	__le16 noisefloor;
-	__le16 avgSNR;
-	__le16 avgnoisefloor;
-=======
 	/* request:  number of beacons (N) to average the SNR and NF over
 	 * response: SNR of most recent beacon
 	 */
@@ -673,7 +635,6 @@
 	__le16 nf;       /* most recent beacon noise floor */
 	__le16 avg_snr;  /* average SNR weighted by N from request */
 	__le16 avg_nf;   /* average noise floor weighted by N from request */
->>>>>>> b7753c8c
 } __packed;
 
 struct cmd_ds_802_11_mac_address {
@@ -735,8 +696,6 @@
 
 	__le16 reserved;
 	__le16 locallisteninterval;
-<<<<<<< HEAD
-=======
 
 	/* AdHoc awake period (FW v9+ only):
 	 * 0 = don't change
@@ -746,7 +705,6 @@
 	 * 255 = sleep at each ATIM
 	 */
 	__le16 adhoc_awake_period;
->>>>>>> b7753c8c
 } __packed;
 
 struct cmd_confirm_sleep {
@@ -1011,37 +969,4 @@
 
 /* Number of stats counters returned by the firmware */
 #define MESH_STATS_NUM 8
-<<<<<<< HEAD
-
-struct cmd_ds_command {
-	/* command header */
-	__le16 command;
-	__le16 size;
-	__le16 seqnum;
-	__le16 result;
-
-	/* command Body */
-	union {
-		struct cmd_ds_802_11_ps_mode psmode;
-		struct cmd_ds_802_11_monitor_mode monitor;
-		struct cmd_ds_802_11_rssi rssi;
-		struct cmd_ds_802_11_rssi_rsp rssirsp;
-		struct cmd_ds_mac_reg_access macreg;
-		struct cmd_ds_bbp_reg_access bbpreg;
-		struct cmd_ds_rf_reg_access rfreg;
-
-		struct cmd_ds_802_11d_domain_info domaininfo;
-		struct cmd_ds_802_11d_domain_info domaininforesp;
-
-		struct cmd_ds_802_11_tpc_cfg tpccfg;
-		struct cmd_ds_802_11_afc afc;
-		struct cmd_ds_802_11_led_ctrl ledgpio;
-
-		struct cmd_ds_bt_access bt;
-		struct cmd_ds_fwt_access fwt;
-		struct cmd_ds_802_11_beacon_control bcn_ctrl;
-	} params;
-} __packed;
-=======
->>>>>>> b7753c8c
 #endif