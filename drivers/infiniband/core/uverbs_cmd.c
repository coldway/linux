--- conflicted
+++ resolved
@@ -1195,13 +1195,6 @@
 		ret = -EFAULT;
 		goto out_put;
 	}
-<<<<<<< HEAD
-
-	if (uverbs_attr_is_valid(attrs, UVERBS_ATTR_CORE_OUT))
-		ret = uverbs_output_written(attrs, UVERBS_ATTR_CORE_OUT);
-
-=======
->>>>>>> fca22e7e
 	ret = 0;
 
 	if (uverbs_attr_is_valid(attrs, UVERBS_ATTR_CORE_OUT))
