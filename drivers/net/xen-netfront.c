/*
 * Virtual network driver for conversing with remote driver backends.
 *
 * Copyright (c) 2002-2005, K A Fraser
 * Copyright (c) 2005, XenSource Ltd
 *
 * This program is free software; you can redistribute it and/or
 * modify it under the terms of the GNU General Public License version 2
 * as published by the Free Software Foundation; or, when distributed
 * separately from the Linux kernel or incorporated into other
 * software packages, subject to the following license:
 *
 * Permission is hereby granted, free of charge, to any person obtaining a copy
 * of this source file (the "Software"), to deal in the Software without
 * restriction, including without limitation the rights to use, copy, modify,
 * merge, publish, distribute, sublicense, and/or sell copies of the Software,
 * and to permit persons to whom the Software is furnished to do so, subject to
 * the following conditions:
 *
 * The above copyright notice and this permission notice shall be included in
 * all copies or substantial portions of the Software.
 *
 * THE SOFTWARE IS PROVIDED "AS IS", WITHOUT WARRANTY OF ANY KIND, EXPRESS OR
 * IMPLIED, INCLUDING BUT NOT LIMITED TO THE WARRANTIES OF MERCHANTABILITY,
 * FITNESS FOR A PARTICULAR PURPOSE AND NONINFRINGEMENT. IN NO EVENT SHALL THE
 * AUTHORS OR COPYRIGHT HOLDERS BE LIABLE FOR ANY CLAIM, DAMAGES OR OTHER
 * LIABILITY, WHETHER IN AN ACTION OF CONTRACT, TORT OR OTHERWISE, ARISING
 * FROM, OUT OF OR IN CONNECTION WITH THE SOFTWARE OR THE USE OR OTHER DEALINGS
 * IN THE SOFTWARE.
 */

#define pr_fmt(fmt) KBUILD_MODNAME ": " fmt

#include <linux/module.h>
#include <linux/kernel.h>
#include <linux/netdevice.h>
#include <linux/etherdevice.h>
#include <linux/skbuff.h>
#include <linux/ethtool.h>
#include <linux/if_ether.h>
#include <net/tcp.h>
#include <linux/udp.h>
#include <linux/moduleparam.h>
#include <linux/mm.h>
#include <linux/slab.h>
#include <net/ip.h>

#include <xen/xen.h>
#include <xen/xenbus.h>
#include <xen/events.h>
#include <xen/page.h>
#include <xen/platform_pci.h>
#include <xen/grant_table.h>

#include <xen/interface/io/netif.h>
#include <xen/interface/memory.h>
#include <xen/interface/grant_table.h>

/* Module parameters */
#define MAX_QUEUES_DEFAULT 8
static unsigned int xennet_max_queues;
module_param_named(max_queues, xennet_max_queues, uint, 0644);
MODULE_PARM_DESC(max_queues,
		 "Maximum number of queues per virtual interface");

static const struct ethtool_ops xennet_ethtool_ops;

struct netfront_cb {
	int pull_to;
};

#define NETFRONT_SKB_CB(skb)	((struct netfront_cb *)((skb)->cb))

#define RX_COPY_THRESHOLD 256

#define GRANT_INVALID_REF	0

#define NET_TX_RING_SIZE __CONST_RING_SIZE(xen_netif_tx, XEN_PAGE_SIZE)
#define NET_RX_RING_SIZE __CONST_RING_SIZE(xen_netif_rx, XEN_PAGE_SIZE)

/* Minimum number of Rx slots (includes slot for GSO metadata). */
#define NET_RX_SLOTS_MIN (XEN_NETIF_NR_SLOTS_MIN + 1)

/* Queue name is interface name with "-qNNN" appended */
#define QUEUE_NAME_SIZE (IFNAMSIZ + 6)

/* IRQ name is queue name with "-tx" or "-rx" appended */
#define IRQ_NAME_SIZE (QUEUE_NAME_SIZE + 3)

<<<<<<< HEAD
static DECLARE_WAIT_QUEUE_HEAD(module_load_q);
static DECLARE_WAIT_QUEUE_HEAD(module_unload_q);
=======
static DECLARE_WAIT_QUEUE_HEAD(module_wq);
>>>>>>> f9885ef8

struct netfront_stats {
	u64			packets;
	u64			bytes;
	struct u64_stats_sync	syncp;
};

struct netfront_info;

struct netfront_queue {
	unsigned int id; /* Queue ID, 0-based */
	char name[QUEUE_NAME_SIZE]; /* DEVNAME-qN */
	struct netfront_info *info;

	struct napi_struct napi;

	/* Split event channels support, tx_* == rx_* when using
	 * single event channel.
	 */
	unsigned int tx_evtchn, rx_evtchn;
	unsigned int tx_irq, rx_irq;
	/* Only used when split event channels support is enabled */
	char tx_irq_name[IRQ_NAME_SIZE]; /* DEVNAME-qN-tx */
	char rx_irq_name[IRQ_NAME_SIZE]; /* DEVNAME-qN-rx */

	spinlock_t   tx_lock;
	struct xen_netif_tx_front_ring tx;
	int tx_ring_ref;

	/*
	 * {tx,rx}_skbs store outstanding skbuffs. Free tx_skb entries
	 * are linked from tx_skb_freelist through skb_entry.link.
	 *
	 *  NB. Freelist index entries are always going to be less than
	 *  PAGE_OFFSET, whereas pointers to skbs will always be equal or
	 *  greater than PAGE_OFFSET: we use this property to distinguish
	 *  them.
	 */
	union skb_entry {
		struct sk_buff *skb;
		unsigned long link;
	} tx_skbs[NET_TX_RING_SIZE];
	grant_ref_t gref_tx_head;
	grant_ref_t grant_tx_ref[NET_TX_RING_SIZE];
	struct page *grant_tx_page[NET_TX_RING_SIZE];
	unsigned tx_skb_freelist;

	spinlock_t   rx_lock ____cacheline_aligned_in_smp;
	struct xen_netif_rx_front_ring rx;
	int rx_ring_ref;

	struct timer_list rx_refill_timer;

	struct sk_buff *rx_skbs[NET_RX_RING_SIZE];
	grant_ref_t gref_rx_head;
	grant_ref_t grant_rx_ref[NET_RX_RING_SIZE];
};

struct netfront_info {
	struct list_head list;
	struct net_device *netdev;

	struct xenbus_device *xbdev;

	/* Multi-queue support */
	struct netfront_queue *queues;

	/* Statistics */
	struct netfront_stats __percpu *rx_stats;
	struct netfront_stats __percpu *tx_stats;

	atomic_t rx_gso_checksum_fixup;
};

struct netfront_rx_info {
	struct xen_netif_rx_response rx;
	struct xen_netif_extra_info extras[XEN_NETIF_EXTRA_TYPE_MAX - 1];
};

static void skb_entry_set_link(union skb_entry *list, unsigned short id)
{
	list->link = id;
}

static int skb_entry_is_link(const union skb_entry *list)
{
	BUILD_BUG_ON(sizeof(list->skb) != sizeof(list->link));
	return (unsigned long)list->skb < PAGE_OFFSET;
}

/*
 * Access macros for acquiring freeing slots in tx_skbs[].
 */

static void add_id_to_freelist(unsigned *head, union skb_entry *list,
			       unsigned short id)
{
	skb_entry_set_link(&list[id], *head);
	*head = id;
}

static unsigned short get_id_from_freelist(unsigned *head,
					   union skb_entry *list)
{
	unsigned int id = *head;
	*head = list[id].link;
	return id;
}

static int xennet_rxidx(RING_IDX idx)
{
	return idx & (NET_RX_RING_SIZE - 1);
}

static struct sk_buff *xennet_get_rx_skb(struct netfront_queue *queue,
					 RING_IDX ri)
{
	int i = xennet_rxidx(ri);
	struct sk_buff *skb = queue->rx_skbs[i];
	queue->rx_skbs[i] = NULL;
	return skb;
}

static grant_ref_t xennet_get_rx_ref(struct netfront_queue *queue,
					    RING_IDX ri)
{
	int i = xennet_rxidx(ri);
	grant_ref_t ref = queue->grant_rx_ref[i];
	queue->grant_rx_ref[i] = GRANT_INVALID_REF;
	return ref;
}

#ifdef CONFIG_SYSFS
static const struct attribute_group xennet_dev_group;
#endif

static bool xennet_can_sg(struct net_device *dev)
{
	return dev->features & NETIF_F_SG;
}


static void rx_refill_timeout(struct timer_list *t)
{
	struct netfront_queue *queue = from_timer(queue, t, rx_refill_timer);
	napi_schedule(&queue->napi);
}

static int netfront_tx_slot_available(struct netfront_queue *queue)
{
	return (queue->tx.req_prod_pvt - queue->tx.rsp_cons) <
		(NET_TX_RING_SIZE - XEN_NETIF_NR_SLOTS_MIN - 1);
}

static void xennet_maybe_wake_tx(struct netfront_queue *queue)
{
	struct net_device *dev = queue->info->netdev;
	struct netdev_queue *dev_queue = netdev_get_tx_queue(dev, queue->id);

	if (unlikely(netif_tx_queue_stopped(dev_queue)) &&
	    netfront_tx_slot_available(queue) &&
	    likely(netif_running(dev)))
		netif_tx_wake_queue(netdev_get_tx_queue(dev, queue->id));
}


static struct sk_buff *xennet_alloc_one_rx_buffer(struct netfront_queue *queue)
{
	struct sk_buff *skb;
	struct page *page;

	skb = __netdev_alloc_skb(queue->info->netdev,
				 RX_COPY_THRESHOLD + NET_IP_ALIGN,
				 GFP_ATOMIC | __GFP_NOWARN);
	if (unlikely(!skb))
		return NULL;

	page = alloc_page(GFP_ATOMIC | __GFP_NOWARN);
	if (!page) {
		kfree_skb(skb);
		return NULL;
	}
	skb_add_rx_frag(skb, 0, page, 0, 0, PAGE_SIZE);

	/* Align ip header to a 16 bytes boundary */
	skb_reserve(skb, NET_IP_ALIGN);
	skb->dev = queue->info->netdev;

	return skb;
}


static void xennet_alloc_rx_buffers(struct netfront_queue *queue)
{
	RING_IDX req_prod = queue->rx.req_prod_pvt;
	int notify;
	int err = 0;

	if (unlikely(!netif_carrier_ok(queue->info->netdev)))
		return;

	for (req_prod = queue->rx.req_prod_pvt;
	     req_prod - queue->rx.rsp_cons < NET_RX_RING_SIZE;
	     req_prod++) {
		struct sk_buff *skb;
		unsigned short id;
		grant_ref_t ref;
		struct page *page;
		struct xen_netif_rx_request *req;

		skb = xennet_alloc_one_rx_buffer(queue);
		if (!skb) {
			err = -ENOMEM;
			break;
		}

		id = xennet_rxidx(req_prod);

		BUG_ON(queue->rx_skbs[id]);
		queue->rx_skbs[id] = skb;

		ref = gnttab_claim_grant_reference(&queue->gref_rx_head);
		WARN_ON_ONCE(IS_ERR_VALUE((unsigned long)(int)ref));
		queue->grant_rx_ref[id] = ref;

		page = skb_frag_page(&skb_shinfo(skb)->frags[0]);

		req = RING_GET_REQUEST(&queue->rx, req_prod);
		gnttab_page_grant_foreign_access_ref_one(ref,
							 queue->info->xbdev->otherend_id,
							 page,
							 0);
		req->id = id;
		req->gref = ref;
	}

	queue->rx.req_prod_pvt = req_prod;

	/* Try again later if there are not enough requests or skb allocation
	 * failed.
	 * Enough requests is quantified as the sum of newly created slots and
	 * the unconsumed slots at the backend.
	 */
	if (req_prod - queue->rx.rsp_cons < NET_RX_SLOTS_MIN ||
	    unlikely(err)) {
		mod_timer(&queue->rx_refill_timer, jiffies + (HZ/10));
		return;
	}

	wmb();		/* barrier so backend seens requests */

	RING_PUSH_REQUESTS_AND_CHECK_NOTIFY(&queue->rx, notify);
	if (notify)
		notify_remote_via_irq(queue->rx_irq);
}

static int xennet_open(struct net_device *dev)
{
	struct netfront_info *np = netdev_priv(dev);
	unsigned int num_queues = dev->real_num_tx_queues;
	unsigned int i = 0;
	struct netfront_queue *queue = NULL;

	if (!np->queues)
		return -ENODEV;

	for (i = 0; i < num_queues; ++i) {
		queue = &np->queues[i];
		napi_enable(&queue->napi);

		spin_lock_bh(&queue->rx_lock);
		if (netif_carrier_ok(dev)) {
			xennet_alloc_rx_buffers(queue);
			queue->rx.sring->rsp_event = queue->rx.rsp_cons + 1;
			if (RING_HAS_UNCONSUMED_RESPONSES(&queue->rx))
				napi_schedule(&queue->napi);
		}
		spin_unlock_bh(&queue->rx_lock);
	}

	netif_tx_start_all_queues(dev);

	return 0;
}

static void xennet_tx_buf_gc(struct netfront_queue *queue)
{
	RING_IDX cons, prod;
	unsigned short id;
	struct sk_buff *skb;
	bool more_to_do;

	BUG_ON(!netif_carrier_ok(queue->info->netdev));

	do {
		prod = queue->tx.sring->rsp_prod;
		rmb(); /* Ensure we see responses up to 'rp'. */

		for (cons = queue->tx.rsp_cons; cons != prod; cons++) {
			struct xen_netif_tx_response *txrsp;

			txrsp = RING_GET_RESPONSE(&queue->tx, cons);
			if (txrsp->status == XEN_NETIF_RSP_NULL)
				continue;

			id  = txrsp->id;
			skb = queue->tx_skbs[id].skb;
			if (unlikely(gnttab_query_foreign_access(
				queue->grant_tx_ref[id]) != 0)) {
				pr_alert("%s: warning -- grant still in use by backend domain\n",
					 __func__);
				BUG();
			}
			gnttab_end_foreign_access_ref(
				queue->grant_tx_ref[id], GNTMAP_readonly);
			gnttab_release_grant_reference(
				&queue->gref_tx_head, queue->grant_tx_ref[id]);
			queue->grant_tx_ref[id] = GRANT_INVALID_REF;
			queue->grant_tx_page[id] = NULL;
			add_id_to_freelist(&queue->tx_skb_freelist, queue->tx_skbs, id);
			dev_kfree_skb_irq(skb);
		}

		queue->tx.rsp_cons = prod;

		RING_FINAL_CHECK_FOR_RESPONSES(&queue->tx, more_to_do);
	} while (more_to_do);

	xennet_maybe_wake_tx(queue);
}

struct xennet_gnttab_make_txreq {
	struct netfront_queue *queue;
	struct sk_buff *skb;
	struct page *page;
	struct xen_netif_tx_request *tx; /* Last request */
	unsigned int size;
};

static void xennet_tx_setup_grant(unsigned long gfn, unsigned int offset,
				  unsigned int len, void *data)
{
	struct xennet_gnttab_make_txreq *info = data;
	unsigned int id;
	struct xen_netif_tx_request *tx;
	grant_ref_t ref;
	/* convenient aliases */
	struct page *page = info->page;
	struct netfront_queue *queue = info->queue;
	struct sk_buff *skb = info->skb;

	id = get_id_from_freelist(&queue->tx_skb_freelist, queue->tx_skbs);
	tx = RING_GET_REQUEST(&queue->tx, queue->tx.req_prod_pvt++);
	ref = gnttab_claim_grant_reference(&queue->gref_tx_head);
	WARN_ON_ONCE(IS_ERR_VALUE((unsigned long)(int)ref));

	gnttab_grant_foreign_access_ref(ref, queue->info->xbdev->otherend_id,
					gfn, GNTMAP_readonly);

	queue->tx_skbs[id].skb = skb;
	queue->grant_tx_page[id] = page;
	queue->grant_tx_ref[id] = ref;

	tx->id = id;
	tx->gref = ref;
	tx->offset = offset;
	tx->size = len;
	tx->flags = 0;

	info->tx = tx;
	info->size += tx->size;
}

static struct xen_netif_tx_request *xennet_make_first_txreq(
	struct netfront_queue *queue, struct sk_buff *skb,
	struct page *page, unsigned int offset, unsigned int len)
{
	struct xennet_gnttab_make_txreq info = {
		.queue = queue,
		.skb = skb,
		.page = page,
		.size = 0,
	};

	gnttab_for_one_grant(page, offset, len, xennet_tx_setup_grant, &info);

	return info.tx;
}

static void xennet_make_one_txreq(unsigned long gfn, unsigned int offset,
				  unsigned int len, void *data)
{
	struct xennet_gnttab_make_txreq *info = data;

	info->tx->flags |= XEN_NETTXF_more_data;
	skb_get(info->skb);
	xennet_tx_setup_grant(gfn, offset, len, data);
}

static struct xen_netif_tx_request *xennet_make_txreqs(
	struct netfront_queue *queue, struct xen_netif_tx_request *tx,
	struct sk_buff *skb, struct page *page,
	unsigned int offset, unsigned int len)
{
	struct xennet_gnttab_make_txreq info = {
		.queue = queue,
		.skb = skb,
		.tx = tx,
	};

	/* Skip unused frames from start of page */
	page += offset >> PAGE_SHIFT;
	offset &= ~PAGE_MASK;

	while (len) {
		info.page = page;
		info.size = 0;

		gnttab_foreach_grant_in_range(page, offset, len,
					      xennet_make_one_txreq,
					      &info);

		page++;
		offset = 0;
		len -= info.size;
	}

	return info.tx;
}

/*
 * Count how many ring slots are required to send this skb. Each frag
 * might be a compound page.
 */
static int xennet_count_skb_slots(struct sk_buff *skb)
{
	int i, frags = skb_shinfo(skb)->nr_frags;
	int slots;

	slots = gnttab_count_grant(offset_in_page(skb->data),
				   skb_headlen(skb));

	for (i = 0; i < frags; i++) {
		skb_frag_t *frag = skb_shinfo(skb)->frags + i;
		unsigned long size = skb_frag_size(frag);
		unsigned long offset = frag->page_offset;

		/* Skip unused frames from start of page */
		offset &= ~PAGE_MASK;

		slots += gnttab_count_grant(offset, size);
	}

	return slots;
}

static u16 xennet_select_queue(struct net_device *dev, struct sk_buff *skb,
			       struct net_device *sb_dev,
			       select_queue_fallback_t fallback)
{
	unsigned int num_queues = dev->real_num_tx_queues;
	u32 hash;
	u16 queue_idx;

	/* First, check if there is only one queue */
	if (num_queues == 1) {
		queue_idx = 0;
	} else {
		hash = skb_get_hash(skb);
		queue_idx = hash % num_queues;
	}

	return queue_idx;
}

#define MAX_XEN_SKB_FRAGS (65536 / XEN_PAGE_SIZE + 1)

static netdev_tx_t xennet_start_xmit(struct sk_buff *skb, struct net_device *dev)
{
	struct netfront_info *np = netdev_priv(dev);
	struct netfront_stats *tx_stats = this_cpu_ptr(np->tx_stats);
	struct xen_netif_tx_request *tx, *first_tx;
	unsigned int i;
	int notify;
	int slots;
	struct page *page;
	unsigned int offset;
	unsigned int len;
	unsigned long flags;
	struct netfront_queue *queue = NULL;
	unsigned int num_queues = dev->real_num_tx_queues;
	u16 queue_index;
	struct sk_buff *nskb;

	/* Drop the packet if no queues are set up */
	if (num_queues < 1)
		goto drop;
	/* Determine which queue to transmit this SKB on */
	queue_index = skb_get_queue_mapping(skb);
	queue = &np->queues[queue_index];

	/* If skb->len is too big for wire format, drop skb and alert
	 * user about misconfiguration.
	 */
	if (unlikely(skb->len > XEN_NETIF_MAX_TX_SIZE)) {
		net_alert_ratelimited(
			"xennet: skb->len = %u, too big for wire format\n",
			skb->len);
		goto drop;
	}

	slots = xennet_count_skb_slots(skb);
	if (unlikely(slots > MAX_XEN_SKB_FRAGS + 1)) {
		net_dbg_ratelimited("xennet: skb rides the rocket: %d slots, %d bytes\n",
				    slots, skb->len);
		if (skb_linearize(skb))
			goto drop;
	}

	page = virt_to_page(skb->data);
	offset = offset_in_page(skb->data);

	/* The first req should be at least ETH_HLEN size or the packet will be
	 * dropped by netback.
	 */
	if (unlikely(PAGE_SIZE - offset < ETH_HLEN)) {
		nskb = skb_copy(skb, GFP_ATOMIC);
		if (!nskb)
			goto drop;
		dev_consume_skb_any(skb);
		skb = nskb;
		page = virt_to_page(skb->data);
		offset = offset_in_page(skb->data);
	}

	len = skb_headlen(skb);

	spin_lock_irqsave(&queue->tx_lock, flags);

	if (unlikely(!netif_carrier_ok(dev) ||
		     (slots > 1 && !xennet_can_sg(dev)) ||
		     netif_needs_gso(skb, netif_skb_features(skb)))) {
		spin_unlock_irqrestore(&queue->tx_lock, flags);
		goto drop;
	}

	/* First request for the linear area. */
	first_tx = tx = xennet_make_first_txreq(queue, skb,
						page, offset, len);
	offset += tx->size;
	if (offset == PAGE_SIZE) {
		page++;
		offset = 0;
	}
	len -= tx->size;

	if (skb->ip_summed == CHECKSUM_PARTIAL)
		/* local packet? */
		tx->flags |= XEN_NETTXF_csum_blank | XEN_NETTXF_data_validated;
	else if (skb->ip_summed == CHECKSUM_UNNECESSARY)
		/* remote but checksummed. */
		tx->flags |= XEN_NETTXF_data_validated;

	/* Optional extra info after the first request. */
	if (skb_shinfo(skb)->gso_size) {
		struct xen_netif_extra_info *gso;

		gso = (struct xen_netif_extra_info *)
			RING_GET_REQUEST(&queue->tx, queue->tx.req_prod_pvt++);

		tx->flags |= XEN_NETTXF_extra_info;

		gso->u.gso.size = skb_shinfo(skb)->gso_size;
		gso->u.gso.type = (skb_shinfo(skb)->gso_type & SKB_GSO_TCPV6) ?
			XEN_NETIF_GSO_TYPE_TCPV6 :
			XEN_NETIF_GSO_TYPE_TCPV4;
		gso->u.gso.pad = 0;
		gso->u.gso.features = 0;

		gso->type = XEN_NETIF_EXTRA_TYPE_GSO;
		gso->flags = 0;
	}

	/* Requests for the rest of the linear area. */
	tx = xennet_make_txreqs(queue, tx, skb, page, offset, len);

	/* Requests for all the frags. */
	for (i = 0; i < skb_shinfo(skb)->nr_frags; i++) {
		skb_frag_t *frag = &skb_shinfo(skb)->frags[i];
		tx = xennet_make_txreqs(queue, tx, skb,
					skb_frag_page(frag), frag->page_offset,
					skb_frag_size(frag));
	}

	/* First request has the packet length. */
	first_tx->size = skb->len;

	RING_PUSH_REQUESTS_AND_CHECK_NOTIFY(&queue->tx, notify);
	if (notify)
		notify_remote_via_irq(queue->tx_irq);

	u64_stats_update_begin(&tx_stats->syncp);
	tx_stats->bytes += skb->len;
	tx_stats->packets++;
	u64_stats_update_end(&tx_stats->syncp);

	/* Note: It is not safe to access skb after xennet_tx_buf_gc()! */
	xennet_tx_buf_gc(queue);

	if (!netfront_tx_slot_available(queue))
		netif_tx_stop_queue(netdev_get_tx_queue(dev, queue->id));

	spin_unlock_irqrestore(&queue->tx_lock, flags);

	return NETDEV_TX_OK;

 drop:
	dev->stats.tx_dropped++;
	dev_kfree_skb_any(skb);
	return NETDEV_TX_OK;
}

static int xennet_close(struct net_device *dev)
{
	struct netfront_info *np = netdev_priv(dev);
	unsigned int num_queues = dev->real_num_tx_queues;
	unsigned int i;
	struct netfront_queue *queue;
	netif_tx_stop_all_queues(np->netdev);
	for (i = 0; i < num_queues; ++i) {
		queue = &np->queues[i];
		napi_disable(&queue->napi);
	}
	return 0;
}

static void xennet_move_rx_slot(struct netfront_queue *queue, struct sk_buff *skb,
				grant_ref_t ref)
{
	int new = xennet_rxidx(queue->rx.req_prod_pvt);

	BUG_ON(queue->rx_skbs[new]);
	queue->rx_skbs[new] = skb;
	queue->grant_rx_ref[new] = ref;
	RING_GET_REQUEST(&queue->rx, queue->rx.req_prod_pvt)->id = new;
	RING_GET_REQUEST(&queue->rx, queue->rx.req_prod_pvt)->gref = ref;
	queue->rx.req_prod_pvt++;
}

static int xennet_get_extras(struct netfront_queue *queue,
			     struct xen_netif_extra_info *extras,
			     RING_IDX rp)

{
	struct xen_netif_extra_info *extra;
	struct device *dev = &queue->info->netdev->dev;
	RING_IDX cons = queue->rx.rsp_cons;
	int err = 0;

	do {
		struct sk_buff *skb;
		grant_ref_t ref;

		if (unlikely(cons + 1 == rp)) {
			if (net_ratelimit())
				dev_warn(dev, "Missing extra info\n");
			err = -EBADR;
			break;
		}

		extra = (struct xen_netif_extra_info *)
			RING_GET_RESPONSE(&queue->rx, ++cons);

		if (unlikely(!extra->type ||
			     extra->type >= XEN_NETIF_EXTRA_TYPE_MAX)) {
			if (net_ratelimit())
				dev_warn(dev, "Invalid extra type: %d\n",
					extra->type);
			err = -EINVAL;
		} else {
			memcpy(&extras[extra->type - 1], extra,
			       sizeof(*extra));
		}

		skb = xennet_get_rx_skb(queue, cons);
		ref = xennet_get_rx_ref(queue, cons);
		xennet_move_rx_slot(queue, skb, ref);
	} while (extra->flags & XEN_NETIF_EXTRA_FLAG_MORE);

	queue->rx.rsp_cons = cons;
	return err;
}

static int xennet_get_responses(struct netfront_queue *queue,
				struct netfront_rx_info *rinfo, RING_IDX rp,
				struct sk_buff_head *list)
{
	struct xen_netif_rx_response *rx = &rinfo->rx;
	struct xen_netif_extra_info *extras = rinfo->extras;
	struct device *dev = &queue->info->netdev->dev;
	RING_IDX cons = queue->rx.rsp_cons;
	struct sk_buff *skb = xennet_get_rx_skb(queue, cons);
	grant_ref_t ref = xennet_get_rx_ref(queue, cons);
	int max = XEN_NETIF_NR_SLOTS_MIN + (rx->status <= RX_COPY_THRESHOLD);
	int slots = 1;
	int err = 0;
	unsigned long ret;

	if (rx->flags & XEN_NETRXF_extra_info) {
		err = xennet_get_extras(queue, extras, rp);
		cons = queue->rx.rsp_cons;
	}

	for (;;) {
		if (unlikely(rx->status < 0 ||
			     rx->offset + rx->status > XEN_PAGE_SIZE)) {
			if (net_ratelimit())
				dev_warn(dev, "rx->offset: %u, size: %d\n",
					 rx->offset, rx->status);
			xennet_move_rx_slot(queue, skb, ref);
			err = -EINVAL;
			goto next;
		}

		/*
		 * This definitely indicates a bug, either in this driver or in
		 * the backend driver. In future this should flag the bad
		 * situation to the system controller to reboot the backend.
		 */
		if (ref == GRANT_INVALID_REF) {
			if (net_ratelimit())
				dev_warn(dev, "Bad rx response id %d.\n",
					 rx->id);
			err = -EINVAL;
			goto next;
		}

		ret = gnttab_end_foreign_access_ref(ref, 0);
		BUG_ON(!ret);

		gnttab_release_grant_reference(&queue->gref_rx_head, ref);

		__skb_queue_tail(list, skb);

next:
		if (!(rx->flags & XEN_NETRXF_more_data))
			break;

		if (cons + slots == rp) {
			if (net_ratelimit())
				dev_warn(dev, "Need more slots\n");
			err = -ENOENT;
			break;
		}

		rx = RING_GET_RESPONSE(&queue->rx, cons + slots);
		skb = xennet_get_rx_skb(queue, cons + slots);
		ref = xennet_get_rx_ref(queue, cons + slots);
		slots++;
	}

	if (unlikely(slots > max)) {
		if (net_ratelimit())
			dev_warn(dev, "Too many slots\n");
		err = -E2BIG;
	}

	if (unlikely(err))
		queue->rx.rsp_cons = cons + slots;

	return err;
}

static int xennet_set_skb_gso(struct sk_buff *skb,
			      struct xen_netif_extra_info *gso)
{
	if (!gso->u.gso.size) {
		if (net_ratelimit())
			pr_warn("GSO size must not be zero\n");
		return -EINVAL;
	}

	if (gso->u.gso.type != XEN_NETIF_GSO_TYPE_TCPV4 &&
	    gso->u.gso.type != XEN_NETIF_GSO_TYPE_TCPV6) {
		if (net_ratelimit())
			pr_warn("Bad GSO type %d\n", gso->u.gso.type);
		return -EINVAL;
	}

	skb_shinfo(skb)->gso_size = gso->u.gso.size;
	skb_shinfo(skb)->gso_type =
		(gso->u.gso.type == XEN_NETIF_GSO_TYPE_TCPV4) ?
		SKB_GSO_TCPV4 :
		SKB_GSO_TCPV6;

	/* Header must be checked, and gso_segs computed. */
	skb_shinfo(skb)->gso_type |= SKB_GSO_DODGY;
	skb_shinfo(skb)->gso_segs = 0;

	return 0;
}

static RING_IDX xennet_fill_frags(struct netfront_queue *queue,
				  struct sk_buff *skb,
				  struct sk_buff_head *list)
{
	RING_IDX cons = queue->rx.rsp_cons;
	struct sk_buff *nskb;

	while ((nskb = __skb_dequeue(list))) {
		struct xen_netif_rx_response *rx =
			RING_GET_RESPONSE(&queue->rx, ++cons);
		skb_frag_t *nfrag = &skb_shinfo(nskb)->frags[0];

		if (skb_shinfo(skb)->nr_frags == MAX_SKB_FRAGS) {
			unsigned int pull_to = NETFRONT_SKB_CB(skb)->pull_to;

			BUG_ON(pull_to <= skb_headlen(skb));
			__pskb_pull_tail(skb, pull_to - skb_headlen(skb));
		}
<<<<<<< HEAD
		BUG_ON(skb_shinfo(skb)->nr_frags >= MAX_SKB_FRAGS);
=======
		if (unlikely(skb_shinfo(skb)->nr_frags >= MAX_SKB_FRAGS)) {
			queue->rx.rsp_cons = ++cons;
			kfree_skb(nskb);
			return ~0U;
		}
>>>>>>> f9885ef8

		skb_add_rx_frag(skb, skb_shinfo(skb)->nr_frags,
				skb_frag_page(nfrag),
				rx->offset, rx->status, PAGE_SIZE);

		skb_shinfo(nskb)->nr_frags = 0;
		kfree_skb(nskb);
	}

	return cons;
}

static int checksum_setup(struct net_device *dev, struct sk_buff *skb)
{
	bool recalculate_partial_csum = false;

	/*
	 * A GSO SKB must be CHECKSUM_PARTIAL. However some buggy
	 * peers can fail to set NETRXF_csum_blank when sending a GSO
	 * frame. In this case force the SKB to CHECKSUM_PARTIAL and
	 * recalculate the partial checksum.
	 */
	if (skb->ip_summed != CHECKSUM_PARTIAL && skb_is_gso(skb)) {
		struct netfront_info *np = netdev_priv(dev);
		atomic_inc(&np->rx_gso_checksum_fixup);
		skb->ip_summed = CHECKSUM_PARTIAL;
		recalculate_partial_csum = true;
	}

	/* A non-CHECKSUM_PARTIAL SKB does not require setup. */
	if (skb->ip_summed != CHECKSUM_PARTIAL)
		return 0;

	return skb_checksum_setup(skb, recalculate_partial_csum);
}

static int handle_incoming_queue(struct netfront_queue *queue,
				 struct sk_buff_head *rxq)
{
	struct netfront_stats *rx_stats = this_cpu_ptr(queue->info->rx_stats);
	int packets_dropped = 0;
	struct sk_buff *skb;

	while ((skb = __skb_dequeue(rxq)) != NULL) {
		int pull_to = NETFRONT_SKB_CB(skb)->pull_to;

		if (pull_to > skb_headlen(skb))
			__pskb_pull_tail(skb, pull_to - skb_headlen(skb));

		/* Ethernet work: Delayed to here as it peeks the header. */
		skb->protocol = eth_type_trans(skb, queue->info->netdev);
		skb_reset_network_header(skb);

		if (checksum_setup(queue->info->netdev, skb)) {
			kfree_skb(skb);
			packets_dropped++;
			queue->info->netdev->stats.rx_errors++;
			continue;
		}

		u64_stats_update_begin(&rx_stats->syncp);
		rx_stats->packets++;
		rx_stats->bytes += skb->len;
		u64_stats_update_end(&rx_stats->syncp);

		/* Pass it up. */
		napi_gro_receive(&queue->napi, skb);
	}

	return packets_dropped;
}

static int xennet_poll(struct napi_struct *napi, int budget)
{
	struct netfront_queue *queue = container_of(napi, struct netfront_queue, napi);
	struct net_device *dev = queue->info->netdev;
	struct sk_buff *skb;
	struct netfront_rx_info rinfo;
	struct xen_netif_rx_response *rx = &rinfo.rx;
	struct xen_netif_extra_info *extras = rinfo.extras;
	RING_IDX i, rp;
	int work_done;
	struct sk_buff_head rxq;
	struct sk_buff_head errq;
	struct sk_buff_head tmpq;
	int err;

	spin_lock(&queue->rx_lock);

	skb_queue_head_init(&rxq);
	skb_queue_head_init(&errq);
	skb_queue_head_init(&tmpq);

	rp = queue->rx.sring->rsp_prod;
	rmb(); /* Ensure we see queued responses up to 'rp'. */

	i = queue->rx.rsp_cons;
	work_done = 0;
	while ((i != rp) && (work_done < budget)) {
		memcpy(rx, RING_GET_RESPONSE(&queue->rx, i), sizeof(*rx));
		memset(extras, 0, sizeof(rinfo.extras));

		err = xennet_get_responses(queue, &rinfo, rp, &tmpq);

		if (unlikely(err)) {
err:
			while ((skb = __skb_dequeue(&tmpq)))
				__skb_queue_tail(&errq, skb);
			dev->stats.rx_errors++;
			i = queue->rx.rsp_cons;
			continue;
		}

		skb = __skb_dequeue(&tmpq);

		if (extras[XEN_NETIF_EXTRA_TYPE_GSO - 1].type) {
			struct xen_netif_extra_info *gso;
			gso = &extras[XEN_NETIF_EXTRA_TYPE_GSO - 1];

			if (unlikely(xennet_set_skb_gso(skb, gso))) {
				__skb_queue_head(&tmpq, skb);
				queue->rx.rsp_cons += skb_queue_len(&tmpq);
				goto err;
			}
		}

		NETFRONT_SKB_CB(skb)->pull_to = rx->status;
		if (NETFRONT_SKB_CB(skb)->pull_to > RX_COPY_THRESHOLD)
			NETFRONT_SKB_CB(skb)->pull_to = RX_COPY_THRESHOLD;

		skb_shinfo(skb)->frags[0].page_offset = rx->offset;
		skb_frag_size_set(&skb_shinfo(skb)->frags[0], rx->status);
		skb->data_len = rx->status;
		skb->len += rx->status;

		i = xennet_fill_frags(queue, skb, &tmpq);
		if (unlikely(i == ~0U))
			goto err;

		if (rx->flags & XEN_NETRXF_csum_blank)
			skb->ip_summed = CHECKSUM_PARTIAL;
		else if (rx->flags & XEN_NETRXF_data_validated)
			skb->ip_summed = CHECKSUM_UNNECESSARY;

		__skb_queue_tail(&rxq, skb);

		queue->rx.rsp_cons = ++i;
		work_done++;
	}

	__skb_queue_purge(&errq);

	work_done -= handle_incoming_queue(queue, &rxq);

	xennet_alloc_rx_buffers(queue);

	if (work_done < budget) {
		int more_to_do = 0;

		napi_complete_done(napi, work_done);

		RING_FINAL_CHECK_FOR_RESPONSES(&queue->rx, more_to_do);
		if (more_to_do)
			napi_schedule(napi);
	}

	spin_unlock(&queue->rx_lock);

	return work_done;
}

static int xennet_change_mtu(struct net_device *dev, int mtu)
{
	int max = xennet_can_sg(dev) ? XEN_NETIF_MAX_TX_SIZE : ETH_DATA_LEN;

	if (mtu > max)
		return -EINVAL;
	dev->mtu = mtu;
	return 0;
}

static void xennet_get_stats64(struct net_device *dev,
			       struct rtnl_link_stats64 *tot)
{
	struct netfront_info *np = netdev_priv(dev);
	int cpu;

	for_each_possible_cpu(cpu) {
		struct netfront_stats *rx_stats = per_cpu_ptr(np->rx_stats, cpu);
		struct netfront_stats *tx_stats = per_cpu_ptr(np->tx_stats, cpu);
		u64 rx_packets, rx_bytes, tx_packets, tx_bytes;
		unsigned int start;

		do {
			start = u64_stats_fetch_begin_irq(&tx_stats->syncp);
			tx_packets = tx_stats->packets;
			tx_bytes = tx_stats->bytes;
		} while (u64_stats_fetch_retry_irq(&tx_stats->syncp, start));

		do {
			start = u64_stats_fetch_begin_irq(&rx_stats->syncp);
			rx_packets = rx_stats->packets;
			rx_bytes = rx_stats->bytes;
		} while (u64_stats_fetch_retry_irq(&rx_stats->syncp, start));

		tot->rx_packets += rx_packets;
		tot->tx_packets += tx_packets;
		tot->rx_bytes   += rx_bytes;
		tot->tx_bytes   += tx_bytes;
	}

	tot->rx_errors  = dev->stats.rx_errors;
	tot->tx_dropped = dev->stats.tx_dropped;
}

static void xennet_release_tx_bufs(struct netfront_queue *queue)
{
	struct sk_buff *skb;
	int i;

	for (i = 0; i < NET_TX_RING_SIZE; i++) {
		/* Skip over entries which are actually freelist references */
		if (skb_entry_is_link(&queue->tx_skbs[i]))
			continue;

		skb = queue->tx_skbs[i].skb;
		get_page(queue->grant_tx_page[i]);
		gnttab_end_foreign_access(queue->grant_tx_ref[i],
					  GNTMAP_readonly,
					  (unsigned long)page_address(queue->grant_tx_page[i]));
		queue->grant_tx_page[i] = NULL;
		queue->grant_tx_ref[i] = GRANT_INVALID_REF;
		add_id_to_freelist(&queue->tx_skb_freelist, queue->tx_skbs, i);
		dev_kfree_skb_irq(skb);
	}
}

static void xennet_release_rx_bufs(struct netfront_queue *queue)
{
	int id, ref;

	spin_lock_bh(&queue->rx_lock);

	for (id = 0; id < NET_RX_RING_SIZE; id++) {
		struct sk_buff *skb;
		struct page *page;

		skb = queue->rx_skbs[id];
		if (!skb)
			continue;

		ref = queue->grant_rx_ref[id];
		if (ref == GRANT_INVALID_REF)
			continue;

		page = skb_frag_page(&skb_shinfo(skb)->frags[0]);

		/* gnttab_end_foreign_access() needs a page ref until
		 * foreign access is ended (which may be deferred).
		 */
		get_page(page);
		gnttab_end_foreign_access(ref, 0,
					  (unsigned long)page_address(page));
		queue->grant_rx_ref[id] = GRANT_INVALID_REF;

		kfree_skb(skb);
	}

	spin_unlock_bh(&queue->rx_lock);
}

static netdev_features_t xennet_fix_features(struct net_device *dev,
	netdev_features_t features)
{
	struct netfront_info *np = netdev_priv(dev);

	if (features & NETIF_F_SG &&
	    !xenbus_read_unsigned(np->xbdev->otherend, "feature-sg", 0))
		features &= ~NETIF_F_SG;

	if (features & NETIF_F_IPV6_CSUM &&
	    !xenbus_read_unsigned(np->xbdev->otherend,
				  "feature-ipv6-csum-offload", 0))
		features &= ~NETIF_F_IPV6_CSUM;

	if (features & NETIF_F_TSO &&
	    !xenbus_read_unsigned(np->xbdev->otherend, "feature-gso-tcpv4", 0))
		features &= ~NETIF_F_TSO;

	if (features & NETIF_F_TSO6 &&
	    !xenbus_read_unsigned(np->xbdev->otherend, "feature-gso-tcpv6", 0))
		features &= ~NETIF_F_TSO6;

	return features;
}

static int xennet_set_features(struct net_device *dev,
	netdev_features_t features)
{
	if (!(features & NETIF_F_SG) && dev->mtu > ETH_DATA_LEN) {
		netdev_info(dev, "Reducing MTU because no SG offload");
		dev->mtu = ETH_DATA_LEN;
	}

	return 0;
}

static irqreturn_t xennet_tx_interrupt(int irq, void *dev_id)
{
	struct netfront_queue *queue = dev_id;
	unsigned long flags;

	spin_lock_irqsave(&queue->tx_lock, flags);
	xennet_tx_buf_gc(queue);
	spin_unlock_irqrestore(&queue->tx_lock, flags);

	return IRQ_HANDLED;
}

static irqreturn_t xennet_rx_interrupt(int irq, void *dev_id)
{
	struct netfront_queue *queue = dev_id;
	struct net_device *dev = queue->info->netdev;

	if (likely(netif_carrier_ok(dev) &&
		   RING_HAS_UNCONSUMED_RESPONSES(&queue->rx)))
		napi_schedule(&queue->napi);

	return IRQ_HANDLED;
}

static irqreturn_t xennet_interrupt(int irq, void *dev_id)
{
	xennet_tx_interrupt(irq, dev_id);
	xennet_rx_interrupt(irq, dev_id);
	return IRQ_HANDLED;
}

#ifdef CONFIG_NET_POLL_CONTROLLER
static void xennet_poll_controller(struct net_device *dev)
{
	/* Poll each queue */
	struct netfront_info *info = netdev_priv(dev);
	unsigned int num_queues = dev->real_num_tx_queues;
	unsigned int i;
	for (i = 0; i < num_queues; ++i)
		xennet_interrupt(0, &info->queues[i]);
}
#endif

static const struct net_device_ops xennet_netdev_ops = {
	.ndo_open            = xennet_open,
	.ndo_stop            = xennet_close,
	.ndo_start_xmit      = xennet_start_xmit,
	.ndo_change_mtu	     = xennet_change_mtu,
	.ndo_get_stats64     = xennet_get_stats64,
	.ndo_set_mac_address = eth_mac_addr,
	.ndo_validate_addr   = eth_validate_addr,
	.ndo_fix_features    = xennet_fix_features,
	.ndo_set_features    = xennet_set_features,
	.ndo_select_queue    = xennet_select_queue,
#ifdef CONFIG_NET_POLL_CONTROLLER
	.ndo_poll_controller = xennet_poll_controller,
#endif
};

static void xennet_free_netdev(struct net_device *netdev)
{
	struct netfront_info *np = netdev_priv(netdev);

	free_percpu(np->rx_stats);
	free_percpu(np->tx_stats);
	free_netdev(netdev);
}

static struct net_device *xennet_create_dev(struct xenbus_device *dev)
{
	int err;
	struct net_device *netdev;
	struct netfront_info *np;

	netdev = alloc_etherdev_mq(sizeof(struct netfront_info), xennet_max_queues);
	if (!netdev)
		return ERR_PTR(-ENOMEM);

	np                   = netdev_priv(netdev);
	np->xbdev            = dev;

	np->queues = NULL;

	err = -ENOMEM;
	np->rx_stats = netdev_alloc_pcpu_stats(struct netfront_stats);
	if (np->rx_stats == NULL)
		goto exit;
	np->tx_stats = netdev_alloc_pcpu_stats(struct netfront_stats);
	if (np->tx_stats == NULL)
		goto exit;

	netdev->netdev_ops	= &xennet_netdev_ops;

	netdev->features        = NETIF_F_IP_CSUM | NETIF_F_RXCSUM |
				  NETIF_F_GSO_ROBUST;
	netdev->hw_features	= NETIF_F_SG |
				  NETIF_F_IPV6_CSUM |
				  NETIF_F_TSO | NETIF_F_TSO6;

	/*
         * Assume that all hw features are available for now. This set
         * will be adjusted by the call to netdev_update_features() in
         * xennet_connect() which is the earliest point where we can
         * negotiate with the backend regarding supported features.
         */
	netdev->features |= netdev->hw_features;

	netdev->ethtool_ops = &xennet_ethtool_ops;
	netdev->min_mtu = ETH_MIN_MTU;
	netdev->max_mtu = XEN_NETIF_MAX_TX_SIZE;
	SET_NETDEV_DEV(netdev, &dev->dev);

	np->netdev = netdev;

	netif_carrier_off(netdev);

	xenbus_switch_state(dev, XenbusStateInitialising);
<<<<<<< HEAD
	wait_event(module_load_q,
			   xenbus_read_driver_state(dev->otherend) !=
			   XenbusStateClosed &&
			   xenbus_read_driver_state(dev->otherend) !=
			   XenbusStateUnknown);
=======
	wait_event(module_wq,
		   xenbus_read_driver_state(dev->otherend) !=
		   XenbusStateClosed &&
		   xenbus_read_driver_state(dev->otherend) !=
		   XenbusStateUnknown);
>>>>>>> f9885ef8
	return netdev;

 exit:
	xennet_free_netdev(netdev);
	return ERR_PTR(err);
}

/**
 * Entry point to this code when a new device is created.  Allocate the basic
 * structures and the ring buffers for communication with the backend, and
 * inform the backend of the appropriate details for those.
 */
static int netfront_probe(struct xenbus_device *dev,
			  const struct xenbus_device_id *id)
{
	int err;
	struct net_device *netdev;
	struct netfront_info *info;

	netdev = xennet_create_dev(dev);
	if (IS_ERR(netdev)) {
		err = PTR_ERR(netdev);
		xenbus_dev_fatal(dev, err, "creating netdev");
		return err;
	}

	info = netdev_priv(netdev);
	dev_set_drvdata(&dev->dev, info);
#ifdef CONFIG_SYSFS
	info->netdev->sysfs_groups[0] = &xennet_dev_group;
#endif

	return 0;
}

static void xennet_end_access(int ref, void *page)
{
	/* This frees the page as a side-effect */
	if (ref != GRANT_INVALID_REF)
		gnttab_end_foreign_access(ref, 0, (unsigned long)page);
}

static void xennet_disconnect_backend(struct netfront_info *info)
{
	unsigned int i = 0;
	unsigned int num_queues = info->netdev->real_num_tx_queues;

	netif_carrier_off(info->netdev);

	for (i = 0; i < num_queues && info->queues; ++i) {
		struct netfront_queue *queue = &info->queues[i];

		del_timer_sync(&queue->rx_refill_timer);

		if (queue->tx_irq && (queue->tx_irq == queue->rx_irq))
			unbind_from_irqhandler(queue->tx_irq, queue);
		if (queue->tx_irq && (queue->tx_irq != queue->rx_irq)) {
			unbind_from_irqhandler(queue->tx_irq, queue);
			unbind_from_irqhandler(queue->rx_irq, queue);
		}
		queue->tx_evtchn = queue->rx_evtchn = 0;
		queue->tx_irq = queue->rx_irq = 0;

		if (netif_running(info->netdev))
			napi_synchronize(&queue->napi);

		xennet_release_tx_bufs(queue);
		xennet_release_rx_bufs(queue);
		gnttab_free_grant_references(queue->gref_tx_head);
		gnttab_free_grant_references(queue->gref_rx_head);

		/* End access and free the pages */
		xennet_end_access(queue->tx_ring_ref, queue->tx.sring);
		xennet_end_access(queue->rx_ring_ref, queue->rx.sring);

		queue->tx_ring_ref = GRANT_INVALID_REF;
		queue->rx_ring_ref = GRANT_INVALID_REF;
		queue->tx.sring = NULL;
		queue->rx.sring = NULL;
	}
}

/**
 * We are reconnecting to the backend, due to a suspend/resume, or a backend
 * driver restart.  We tear down our netif structure and recreate it, but
 * leave the device-layer structures intact so that this is transparent to the
 * rest of the kernel.
 */
static int netfront_resume(struct xenbus_device *dev)
{
	struct netfront_info *info = dev_get_drvdata(&dev->dev);

	dev_dbg(&dev->dev, "%s\n", dev->nodename);

	xennet_disconnect_backend(info);
	return 0;
}

static int xen_net_read_mac(struct xenbus_device *dev, u8 mac[])
{
	char *s, *e, *macstr;
	int i;

	macstr = s = xenbus_read(XBT_NIL, dev->nodename, "mac", NULL);
	if (IS_ERR(macstr))
		return PTR_ERR(macstr);

	for (i = 0; i < ETH_ALEN; i++) {
		mac[i] = simple_strtoul(s, &e, 16);
		if ((s == e) || (*e != ((i == ETH_ALEN-1) ? '\0' : ':'))) {
			kfree(macstr);
			return -ENOENT;
		}
		s = e+1;
	}

	kfree(macstr);
	return 0;
}

static int setup_netfront_single(struct netfront_queue *queue)
{
	int err;

	err = xenbus_alloc_evtchn(queue->info->xbdev, &queue->tx_evtchn);
	if (err < 0)
		goto fail;

	err = bind_evtchn_to_irqhandler(queue->tx_evtchn,
					xennet_interrupt,
					0, queue->info->netdev->name, queue);
	if (err < 0)
		goto bind_fail;
	queue->rx_evtchn = queue->tx_evtchn;
	queue->rx_irq = queue->tx_irq = err;

	return 0;

bind_fail:
	xenbus_free_evtchn(queue->info->xbdev, queue->tx_evtchn);
	queue->tx_evtchn = 0;
fail:
	return err;
}

static int setup_netfront_split(struct netfront_queue *queue)
{
	int err;

	err = xenbus_alloc_evtchn(queue->info->xbdev, &queue->tx_evtchn);
	if (err < 0)
		goto fail;
	err = xenbus_alloc_evtchn(queue->info->xbdev, &queue->rx_evtchn);
	if (err < 0)
		goto alloc_rx_evtchn_fail;

	snprintf(queue->tx_irq_name, sizeof(queue->tx_irq_name),
		 "%s-tx", queue->name);
	err = bind_evtchn_to_irqhandler(queue->tx_evtchn,
					xennet_tx_interrupt,
					0, queue->tx_irq_name, queue);
	if (err < 0)
		goto bind_tx_fail;
	queue->tx_irq = err;

	snprintf(queue->rx_irq_name, sizeof(queue->rx_irq_name),
		 "%s-rx", queue->name);
	err = bind_evtchn_to_irqhandler(queue->rx_evtchn,
					xennet_rx_interrupt,
					0, queue->rx_irq_name, queue);
	if (err < 0)
		goto bind_rx_fail;
	queue->rx_irq = err;

	return 0;

bind_rx_fail:
	unbind_from_irqhandler(queue->tx_irq, queue);
	queue->tx_irq = 0;
bind_tx_fail:
	xenbus_free_evtchn(queue->info->xbdev, queue->rx_evtchn);
	queue->rx_evtchn = 0;
alloc_rx_evtchn_fail:
	xenbus_free_evtchn(queue->info->xbdev, queue->tx_evtchn);
	queue->tx_evtchn = 0;
fail:
	return err;
}

static int setup_netfront(struct xenbus_device *dev,
			struct netfront_queue *queue, unsigned int feature_split_evtchn)
{
	struct xen_netif_tx_sring *txs;
	struct xen_netif_rx_sring *rxs;
	grant_ref_t gref;
	int err;

	queue->tx_ring_ref = GRANT_INVALID_REF;
	queue->rx_ring_ref = GRANT_INVALID_REF;
	queue->rx.sring = NULL;
	queue->tx.sring = NULL;

	txs = (struct xen_netif_tx_sring *)get_zeroed_page(GFP_NOIO | __GFP_HIGH);
	if (!txs) {
		err = -ENOMEM;
		xenbus_dev_fatal(dev, err, "allocating tx ring page");
		goto fail;
	}
	SHARED_RING_INIT(txs);
	FRONT_RING_INIT(&queue->tx, txs, XEN_PAGE_SIZE);

	err = xenbus_grant_ring(dev, txs, 1, &gref);
	if (err < 0)
		goto grant_tx_ring_fail;
	queue->tx_ring_ref = gref;

	rxs = (struct xen_netif_rx_sring *)get_zeroed_page(GFP_NOIO | __GFP_HIGH);
	if (!rxs) {
		err = -ENOMEM;
		xenbus_dev_fatal(dev, err, "allocating rx ring page");
		goto alloc_rx_ring_fail;
	}
	SHARED_RING_INIT(rxs);
	FRONT_RING_INIT(&queue->rx, rxs, XEN_PAGE_SIZE);

	err = xenbus_grant_ring(dev, rxs, 1, &gref);
	if (err < 0)
		goto grant_rx_ring_fail;
	queue->rx_ring_ref = gref;

	if (feature_split_evtchn)
		err = setup_netfront_split(queue);
	/* setup single event channel if
	 *  a) feature-split-event-channels == 0
	 *  b) feature-split-event-channels == 1 but failed to setup
	 */
	if (!feature_split_evtchn || (feature_split_evtchn && err))
		err = setup_netfront_single(queue);

	if (err)
		goto alloc_evtchn_fail;

	return 0;

	/* If we fail to setup netfront, it is safe to just revoke access to
	 * granted pages because backend is not accessing it at this point.
	 */
alloc_evtchn_fail:
	gnttab_end_foreign_access_ref(queue->rx_ring_ref, 0);
grant_rx_ring_fail:
	free_page((unsigned long)rxs);
alloc_rx_ring_fail:
	gnttab_end_foreign_access_ref(queue->tx_ring_ref, 0);
grant_tx_ring_fail:
	free_page((unsigned long)txs);
fail:
	return err;
}

/* Queue-specific initialisation
 * This used to be done in xennet_create_dev() but must now
 * be run per-queue.
 */
static int xennet_init_queue(struct netfront_queue *queue)
{
	unsigned short i;
	int err = 0;
	char *devid;

	spin_lock_init(&queue->tx_lock);
	spin_lock_init(&queue->rx_lock);

	timer_setup(&queue->rx_refill_timer, rx_refill_timeout, 0);

	devid = strrchr(queue->info->xbdev->nodename, '/') + 1;
	snprintf(queue->name, sizeof(queue->name), "vif%s-q%u",
		 devid, queue->id);

	/* Initialise tx_skbs as a free chain containing every entry. */
	queue->tx_skb_freelist = 0;
	for (i = 0; i < NET_TX_RING_SIZE; i++) {
		skb_entry_set_link(&queue->tx_skbs[i], i+1);
		queue->grant_tx_ref[i] = GRANT_INVALID_REF;
		queue->grant_tx_page[i] = NULL;
	}

	/* Clear out rx_skbs */
	for (i = 0; i < NET_RX_RING_SIZE; i++) {
		queue->rx_skbs[i] = NULL;
		queue->grant_rx_ref[i] = GRANT_INVALID_REF;
	}

	/* A grant for every tx ring slot */
	if (gnttab_alloc_grant_references(NET_TX_RING_SIZE,
					  &queue->gref_tx_head) < 0) {
		pr_alert("can't alloc tx grant refs\n");
		err = -ENOMEM;
		goto exit;
	}

	/* A grant for every rx ring slot */
	if (gnttab_alloc_grant_references(NET_RX_RING_SIZE,
					  &queue->gref_rx_head) < 0) {
		pr_alert("can't alloc rx grant refs\n");
		err = -ENOMEM;
		goto exit_free_tx;
	}

	return 0;

 exit_free_tx:
	gnttab_free_grant_references(queue->gref_tx_head);
 exit:
	return err;
}

static int write_queue_xenstore_keys(struct netfront_queue *queue,
			   struct xenbus_transaction *xbt, int write_hierarchical)
{
	/* Write the queue-specific keys into XenStore in the traditional
	 * way for a single queue, or in a queue subkeys for multiple
	 * queues.
	 */
	struct xenbus_device *dev = queue->info->xbdev;
	int err;
	const char *message;
	char *path;
	size_t pathsize;

	/* Choose the correct place to write the keys */
	if (write_hierarchical) {
		pathsize = strlen(dev->nodename) + 10;
		path = kzalloc(pathsize, GFP_KERNEL);
		if (!path) {
			err = -ENOMEM;
			message = "out of memory while writing ring references";
			goto error;
		}
		snprintf(path, pathsize, "%s/queue-%u",
				dev->nodename, queue->id);
	} else {
		path = (char *)dev->nodename;
	}

	/* Write ring references */
	err = xenbus_printf(*xbt, path, "tx-ring-ref", "%u",
			queue->tx_ring_ref);
	if (err) {
		message = "writing tx-ring-ref";
		goto error;
	}

	err = xenbus_printf(*xbt, path, "rx-ring-ref", "%u",
			queue->rx_ring_ref);
	if (err) {
		message = "writing rx-ring-ref";
		goto error;
	}

	/* Write event channels; taking into account both shared
	 * and split event channel scenarios.
	 */
	if (queue->tx_evtchn == queue->rx_evtchn) {
		/* Shared event channel */
		err = xenbus_printf(*xbt, path,
				"event-channel", "%u", queue->tx_evtchn);
		if (err) {
			message = "writing event-channel";
			goto error;
		}
	} else {
		/* Split event channels */
		err = xenbus_printf(*xbt, path,
				"event-channel-tx", "%u", queue->tx_evtchn);
		if (err) {
			message = "writing event-channel-tx";
			goto error;
		}

		err = xenbus_printf(*xbt, path,
				"event-channel-rx", "%u", queue->rx_evtchn);
		if (err) {
			message = "writing event-channel-rx";
			goto error;
		}
	}

	if (write_hierarchical)
		kfree(path);
	return 0;

error:
	if (write_hierarchical)
		kfree(path);
	xenbus_dev_fatal(dev, err, "%s", message);
	return err;
}

static void xennet_destroy_queues(struct netfront_info *info)
{
	unsigned int i;

	for (i = 0; i < info->netdev->real_num_tx_queues; i++) {
		struct netfront_queue *queue = &info->queues[i];

		if (netif_running(info->netdev))
			napi_disable(&queue->napi);
		netif_napi_del(&queue->napi);
	}

	kfree(info->queues);
	info->queues = NULL;
}

static int xennet_create_queues(struct netfront_info *info,
				unsigned int *num_queues)
{
	unsigned int i;
	int ret;

	info->queues = kcalloc(*num_queues, sizeof(struct netfront_queue),
			       GFP_KERNEL);
	if (!info->queues)
		return -ENOMEM;

	for (i = 0; i < *num_queues; i++) {
		struct netfront_queue *queue = &info->queues[i];

		queue->id = i;
		queue->info = info;

		ret = xennet_init_queue(queue);
		if (ret < 0) {
			dev_warn(&info->xbdev->dev,
				 "only created %d queues\n", i);
			*num_queues = i;
			break;
		}

		netif_napi_add(queue->info->netdev, &queue->napi,
			       xennet_poll, 64);
		if (netif_running(info->netdev))
			napi_enable(&queue->napi);
	}

	netif_set_real_num_tx_queues(info->netdev, *num_queues);

	if (*num_queues == 0) {
		dev_err(&info->xbdev->dev, "no queues\n");
		return -EINVAL;
	}
	return 0;
}

/* Common code used when first setting up, and when resuming. */
static int talk_to_netback(struct xenbus_device *dev,
			   struct netfront_info *info)
{
	const char *message;
	struct xenbus_transaction xbt;
	int err;
	unsigned int feature_split_evtchn;
	unsigned int i = 0;
	unsigned int max_queues = 0;
	struct netfront_queue *queue = NULL;
	unsigned int num_queues = 1;

	info->netdev->irq = 0;

	/* Check if backend supports multiple queues */
	max_queues = xenbus_read_unsigned(info->xbdev->otherend,
					  "multi-queue-max-queues", 1);
	num_queues = min(max_queues, xennet_max_queues);

	/* Check feature-split-event-channels */
	feature_split_evtchn = xenbus_read_unsigned(info->xbdev->otherend,
					"feature-split-event-channels", 0);

	/* Read mac addr. */
	err = xen_net_read_mac(dev, info->netdev->dev_addr);
	if (err) {
		xenbus_dev_fatal(dev, err, "parsing %s/mac", dev->nodename);
		goto out_unlocked;
	}

	rtnl_lock();
	if (info->queues)
		xennet_destroy_queues(info);

	err = xennet_create_queues(info, &num_queues);
	if (err < 0) {
		xenbus_dev_fatal(dev, err, "creating queues");
		kfree(info->queues);
		info->queues = NULL;
		goto out;
	}
	rtnl_unlock();

	/* Create shared ring, alloc event channel -- for each queue */
	for (i = 0; i < num_queues; ++i) {
		queue = &info->queues[i];
		err = setup_netfront(dev, queue, feature_split_evtchn);
		if (err)
			goto destroy_ring;
	}

again:
	err = xenbus_transaction_start(&xbt);
	if (err) {
		xenbus_dev_fatal(dev, err, "starting transaction");
		goto destroy_ring;
	}

	if (xenbus_exists(XBT_NIL,
			  info->xbdev->otherend, "multi-queue-max-queues")) {
		/* Write the number of queues */
		err = xenbus_printf(xbt, dev->nodename,
				    "multi-queue-num-queues", "%u", num_queues);
		if (err) {
			message = "writing multi-queue-num-queues";
			goto abort_transaction_no_dev_fatal;
		}
	}

	if (num_queues == 1) {
		err = write_queue_xenstore_keys(&info->queues[0], &xbt, 0); /* flat */
		if (err)
			goto abort_transaction_no_dev_fatal;
	} else {
		/* Write the keys for each queue */
		for (i = 0; i < num_queues; ++i) {
			queue = &info->queues[i];
			err = write_queue_xenstore_keys(queue, &xbt, 1); /* hierarchical */
			if (err)
				goto abort_transaction_no_dev_fatal;
		}
	}

	/* The remaining keys are not queue-specific */
	err = xenbus_printf(xbt, dev->nodename, "request-rx-copy", "%u",
			    1);
	if (err) {
		message = "writing request-rx-copy";
		goto abort_transaction;
	}

	err = xenbus_printf(xbt, dev->nodename, "feature-rx-notify", "%d", 1);
	if (err) {
		message = "writing feature-rx-notify";
		goto abort_transaction;
	}

	err = xenbus_printf(xbt, dev->nodename, "feature-sg", "%d", 1);
	if (err) {
		message = "writing feature-sg";
		goto abort_transaction;
	}

	err = xenbus_printf(xbt, dev->nodename, "feature-gso-tcpv4", "%d", 1);
	if (err) {
		message = "writing feature-gso-tcpv4";
		goto abort_transaction;
	}

	err = xenbus_write(xbt, dev->nodename, "feature-gso-tcpv6", "1");
	if (err) {
		message = "writing feature-gso-tcpv6";
		goto abort_transaction;
	}

	err = xenbus_write(xbt, dev->nodename, "feature-ipv6-csum-offload",
			   "1");
	if (err) {
		message = "writing feature-ipv6-csum-offload";
		goto abort_transaction;
	}

	err = xenbus_transaction_end(xbt, 0);
	if (err) {
		if (err == -EAGAIN)
			goto again;
		xenbus_dev_fatal(dev, err, "completing transaction");
		goto destroy_ring;
	}

	return 0;

 abort_transaction:
	xenbus_dev_fatal(dev, err, "%s", message);
abort_transaction_no_dev_fatal:
	xenbus_transaction_end(xbt, 1);
 destroy_ring:
	xennet_disconnect_backend(info);
	rtnl_lock();
	xennet_destroy_queues(info);
 out:
	rtnl_unlock();
out_unlocked:
	device_unregister(&dev->dev);
	return err;
}

static int xennet_connect(struct net_device *dev)
{
	struct netfront_info *np = netdev_priv(dev);
	unsigned int num_queues = 0;
	int err;
	unsigned int j = 0;
	struct netfront_queue *queue = NULL;

	if (!xenbus_read_unsigned(np->xbdev->otherend, "feature-rx-copy", 0)) {
		dev_info(&dev->dev,
			 "backend does not support copying receive path\n");
		return -ENODEV;
	}

	err = talk_to_netback(np->xbdev, np);
	if (err)
		return err;

	/* talk_to_netback() sets the correct number of queues */
	num_queues = dev->real_num_tx_queues;

	if (dev->reg_state == NETREG_UNINITIALIZED) {
		err = register_netdev(dev);
		if (err) {
			pr_warn("%s: register_netdev err=%d\n", __func__, err);
			device_unregister(&np->xbdev->dev);
			return err;
		}
	}

	rtnl_lock();
	netdev_update_features(dev);
	rtnl_unlock();

	/*
	 * All public and private state should now be sane.  Get
	 * ready to start sending and receiving packets and give the driver
	 * domain a kick because we've probably just requeued some
	 * packets.
	 */
	netif_carrier_on(np->netdev);
	for (j = 0; j < num_queues; ++j) {
		queue = &np->queues[j];

		notify_remote_via_irq(queue->tx_irq);
		if (queue->tx_irq != queue->rx_irq)
			notify_remote_via_irq(queue->rx_irq);

		spin_lock_irq(&queue->tx_lock);
		xennet_tx_buf_gc(queue);
		spin_unlock_irq(&queue->tx_lock);

		spin_lock_bh(&queue->rx_lock);
		xennet_alloc_rx_buffers(queue);
		spin_unlock_bh(&queue->rx_lock);
	}

	return 0;
}

/**
 * Callback received when the backend's state changes.
 */
static void netback_changed(struct xenbus_device *dev,
			    enum xenbus_state backend_state)
{
	struct netfront_info *np = dev_get_drvdata(&dev->dev);
	struct net_device *netdev = np->netdev;

	dev_dbg(&dev->dev, "%s\n", xenbus_strstate(backend_state));

	wake_up_all(&module_wq);

	switch (backend_state) {
	case XenbusStateInitialising:
	case XenbusStateInitialised:
	case XenbusStateReconfiguring:
	case XenbusStateReconfigured:
	case XenbusStateUnknown:
		break;

	case XenbusStateInitWait:
		if (dev->state != XenbusStateInitialising)
			break;
		if (xennet_connect(netdev) != 0)
			break;
		xenbus_switch_state(dev, XenbusStateConnected);
		break;

	case XenbusStateConnected:
		netdev_notify_peers(netdev);
		break;

	case XenbusStateClosed:
		if (dev->state == XenbusStateClosed)
			break;
		/* Missed the backend's CLOSING state -- fallthrough */
	case XenbusStateClosing:
		xenbus_frontend_closed(dev);
		break;
	}
}

static const struct xennet_stat {
	char name[ETH_GSTRING_LEN];
	u16 offset;
} xennet_stats[] = {
	{
		"rx_gso_checksum_fixup",
		offsetof(struct netfront_info, rx_gso_checksum_fixup)
	},
};

static int xennet_get_sset_count(struct net_device *dev, int string_set)
{
	switch (string_set) {
	case ETH_SS_STATS:
		return ARRAY_SIZE(xennet_stats);
	default:
		return -EINVAL;
	}
}

static void xennet_get_ethtool_stats(struct net_device *dev,
				     struct ethtool_stats *stats, u64 * data)
{
	void *np = netdev_priv(dev);
	int i;

	for (i = 0; i < ARRAY_SIZE(xennet_stats); i++)
		data[i] = atomic_read((atomic_t *)(np + xennet_stats[i].offset));
}

static void xennet_get_strings(struct net_device *dev, u32 stringset, u8 * data)
{
	int i;

	switch (stringset) {
	case ETH_SS_STATS:
		for (i = 0; i < ARRAY_SIZE(xennet_stats); i++)
			memcpy(data + i * ETH_GSTRING_LEN,
			       xennet_stats[i].name, ETH_GSTRING_LEN);
		break;
	}
}

static const struct ethtool_ops xennet_ethtool_ops =
{
	.get_link = ethtool_op_get_link,

	.get_sset_count = xennet_get_sset_count,
	.get_ethtool_stats = xennet_get_ethtool_stats,
	.get_strings = xennet_get_strings,
};

#ifdef CONFIG_SYSFS
static ssize_t show_rxbuf(struct device *dev,
			  struct device_attribute *attr, char *buf)
{
	return sprintf(buf, "%lu\n", NET_RX_RING_SIZE);
}

static ssize_t store_rxbuf(struct device *dev,
			   struct device_attribute *attr,
			   const char *buf, size_t len)
{
	char *endp;
	unsigned long target;

	if (!capable(CAP_NET_ADMIN))
		return -EPERM;

	target = simple_strtoul(buf, &endp, 0);
	if (endp == buf)
		return -EBADMSG;

	/* rxbuf_min and rxbuf_max are no longer configurable. */

	return len;
}

static DEVICE_ATTR(rxbuf_min, 0644, show_rxbuf, store_rxbuf);
static DEVICE_ATTR(rxbuf_max, 0644, show_rxbuf, store_rxbuf);
static DEVICE_ATTR(rxbuf_cur, 0444, show_rxbuf, NULL);

static struct attribute *xennet_dev_attrs[] = {
	&dev_attr_rxbuf_min.attr,
	&dev_attr_rxbuf_max.attr,
	&dev_attr_rxbuf_cur.attr,
	NULL
};

static const struct attribute_group xennet_dev_group = {
	.attrs = xennet_dev_attrs
};
#endif /* CONFIG_SYSFS */

static int xennet_remove(struct xenbus_device *dev)
{
	struct netfront_info *info = dev_get_drvdata(&dev->dev);

	dev_dbg(&dev->dev, "%s\n", dev->nodename);

	if (xenbus_read_driver_state(dev->otherend) != XenbusStateClosed) {
		xenbus_switch_state(dev, XenbusStateClosing);
		wait_event(module_wq,
			   xenbus_read_driver_state(dev->otherend) ==
			   XenbusStateClosing ||
			   xenbus_read_driver_state(dev->otherend) ==
			   XenbusStateUnknown);

		xenbus_switch_state(dev, XenbusStateClosed);
		wait_event(module_wq,
			   xenbus_read_driver_state(dev->otherend) ==
			   XenbusStateClosed ||
			   xenbus_read_driver_state(dev->otherend) ==
			   XenbusStateUnknown);
	}

	xennet_disconnect_backend(info);

	if (info->netdev->reg_state == NETREG_REGISTERED)
		unregister_netdev(info->netdev);

	if (info->queues) {
		rtnl_lock();
		xennet_destroy_queues(info);
		rtnl_unlock();
	}
	xennet_free_netdev(info->netdev);

	return 0;
}

static const struct xenbus_device_id netfront_ids[] = {
	{ "vif" },
	{ "" }
};

static struct xenbus_driver netfront_driver = {
	.ids = netfront_ids,
	.probe = netfront_probe,
	.remove = xennet_remove,
	.resume = netfront_resume,
	.otherend_changed = netback_changed,
};

static int __init netif_init(void)
{
	if (!xen_domain())
		return -ENODEV;

	if (!xen_has_pv_nic_devices())
		return -ENODEV;

	pr_info("Initialising Xen virtual ethernet driver\n");

	/* Allow as many queues as there are CPUs inut max. 8 if user has not
	 * specified a value.
	 */
	if (xennet_max_queues == 0)
		xennet_max_queues = min_t(unsigned int, MAX_QUEUES_DEFAULT,
					  num_online_cpus());

	return xenbus_register_frontend(&netfront_driver);
}
module_init(netif_init);


static void __exit netif_exit(void)
{
	xenbus_unregister_driver(&netfront_driver);
}
module_exit(netif_exit);

MODULE_DESCRIPTION("Xen virtual network device frontend");
MODULE_LICENSE("GPL");
MODULE_ALIAS("xen:vif");
MODULE_ALIAS("xennet");<|MERGE_RESOLUTION|>--- conflicted
+++ resolved
@@ -87,12 +87,7 @@
 /* IRQ name is queue name with "-tx" or "-rx" appended */
 #define IRQ_NAME_SIZE (QUEUE_NAME_SIZE + 3)
 
-<<<<<<< HEAD
-static DECLARE_WAIT_QUEUE_HEAD(module_load_q);
-static DECLARE_WAIT_QUEUE_HEAD(module_unload_q);
-=======
 static DECLARE_WAIT_QUEUE_HEAD(module_wq);
->>>>>>> f9885ef8
 
 struct netfront_stats {
 	u64			packets;
@@ -913,15 +908,11 @@
 			BUG_ON(pull_to <= skb_headlen(skb));
 			__pskb_pull_tail(skb, pull_to - skb_headlen(skb));
 		}
-<<<<<<< HEAD
-		BUG_ON(skb_shinfo(skb)->nr_frags >= MAX_SKB_FRAGS);
-=======
 		if (unlikely(skb_shinfo(skb)->nr_frags >= MAX_SKB_FRAGS)) {
 			queue->rx.rsp_cons = ++cons;
 			kfree_skb(nskb);
 			return ~0U;
 		}
->>>>>>> f9885ef8
 
 		skb_add_rx_frag(skb, skb_shinfo(skb)->nr_frags,
 				skb_frag_page(nfrag),
@@ -1346,19 +1337,11 @@
 	netif_carrier_off(netdev);
 
 	xenbus_switch_state(dev, XenbusStateInitialising);
-<<<<<<< HEAD
-	wait_event(module_load_q,
-			   xenbus_read_driver_state(dev->otherend) !=
-			   XenbusStateClosed &&
-			   xenbus_read_driver_state(dev->otherend) !=
-			   XenbusStateUnknown);
-=======
 	wait_event(module_wq,
 		   xenbus_read_driver_state(dev->otherend) !=
 		   XenbusStateClosed &&
 		   xenbus_read_driver_state(dev->otherend) !=
 		   XenbusStateUnknown);
->>>>>>> f9885ef8
 	return netdev;
 
  exit:
