--- conflicted
+++ resolved
@@ -38,10 +38,7 @@
 		unsigned long ua, unsigned int pageshift, unsigned long *hpa);
 extern long mm_iommu_ua_to_hpa_rm(struct mm_iommu_table_group_mem_t *mem,
 		unsigned long ua, unsigned int pageshift, unsigned long *hpa);
-<<<<<<< HEAD
-=======
 extern void mm_iommu_ua_mark_dirty_rm(struct mm_struct *mm, unsigned long ua);
->>>>>>> f9885ef8
 extern long mm_iommu_mapped_inc(struct mm_iommu_table_group_mem_t *mem);
 extern void mm_iommu_mapped_dec(struct mm_iommu_table_group_mem_t *mem);
 #endif
