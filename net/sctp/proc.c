/* SCTP kernel implementation
 * Copyright (c) 2003 International Business Machines, Corp.
 *
 * This file is part of the SCTP kernel implementation
 *
 * This SCTP implementation is free software;
 * you can redistribute it and/or modify it under the terms of
 * the GNU General Public License as published by
 * the Free Software Foundation; either version 2, or (at your option)
 * any later version.
 *
 * This SCTP implementation is distributed in the hope that it
 * will be useful, but WITHOUT ANY WARRANTY; without even the implied
 *                 ************************
 * warranty of MERCHANTABILITY or FITNESS FOR A PARTICULAR PURPOSE.
 * See the GNU General Public License for more details.
 *
 * You should have received a copy of the GNU General Public License
 * along with GNU CC; see the file COPYING.  If not, see
 * <http://www.gnu.org/licenses/>.
 *
 * Please send any bug reports or fixes you make to the
 * email address(es):
 *    lksctp developers <linux-sctp@vger.kernel.org>
 *
 * Written or modified by:
 *    Sridhar Samudrala <sri@us.ibm.com>
 */

#include <linux/types.h>
#include <linux/seq_file.h>
#include <linux/init.h>
#include <linux/export.h>
#include <net/sctp/sctp.h>
#include <net/ip.h> /* for snmp_fold_field */

static const struct snmp_mib sctp_snmp_list[] = {
	SNMP_MIB_ITEM("SctpCurrEstab", SCTP_MIB_CURRESTAB),
	SNMP_MIB_ITEM("SctpActiveEstabs", SCTP_MIB_ACTIVEESTABS),
	SNMP_MIB_ITEM("SctpPassiveEstabs", SCTP_MIB_PASSIVEESTABS),
	SNMP_MIB_ITEM("SctpAborteds", SCTP_MIB_ABORTEDS),
	SNMP_MIB_ITEM("SctpShutdowns", SCTP_MIB_SHUTDOWNS),
	SNMP_MIB_ITEM("SctpOutOfBlues", SCTP_MIB_OUTOFBLUES),
	SNMP_MIB_ITEM("SctpChecksumErrors", SCTP_MIB_CHECKSUMERRORS),
	SNMP_MIB_ITEM("SctpOutCtrlChunks", SCTP_MIB_OUTCTRLCHUNKS),
	SNMP_MIB_ITEM("SctpOutOrderChunks", SCTP_MIB_OUTORDERCHUNKS),
	SNMP_MIB_ITEM("SctpOutUnorderChunks", SCTP_MIB_OUTUNORDERCHUNKS),
	SNMP_MIB_ITEM("SctpInCtrlChunks", SCTP_MIB_INCTRLCHUNKS),
	SNMP_MIB_ITEM("SctpInOrderChunks", SCTP_MIB_INORDERCHUNKS),
	SNMP_MIB_ITEM("SctpInUnorderChunks", SCTP_MIB_INUNORDERCHUNKS),
	SNMP_MIB_ITEM("SctpFragUsrMsgs", SCTP_MIB_FRAGUSRMSGS),
	SNMP_MIB_ITEM("SctpReasmUsrMsgs", SCTP_MIB_REASMUSRMSGS),
	SNMP_MIB_ITEM("SctpOutSCTPPacks", SCTP_MIB_OUTSCTPPACKS),
	SNMP_MIB_ITEM("SctpInSCTPPacks", SCTP_MIB_INSCTPPACKS),
	SNMP_MIB_ITEM("SctpT1InitExpireds", SCTP_MIB_T1_INIT_EXPIREDS),
	SNMP_MIB_ITEM("SctpT1CookieExpireds", SCTP_MIB_T1_COOKIE_EXPIREDS),
	SNMP_MIB_ITEM("SctpT2ShutdownExpireds", SCTP_MIB_T2_SHUTDOWN_EXPIREDS),
	SNMP_MIB_ITEM("SctpT3RtxExpireds", SCTP_MIB_T3_RTX_EXPIREDS),
	SNMP_MIB_ITEM("SctpT4RtoExpireds", SCTP_MIB_T4_RTO_EXPIREDS),
	SNMP_MIB_ITEM("SctpT5ShutdownGuardExpireds", SCTP_MIB_T5_SHUTDOWN_GUARD_EXPIREDS),
	SNMP_MIB_ITEM("SctpDelaySackExpireds", SCTP_MIB_DELAY_SACK_EXPIREDS),
	SNMP_MIB_ITEM("SctpAutocloseExpireds", SCTP_MIB_AUTOCLOSE_EXPIREDS),
	SNMP_MIB_ITEM("SctpT3Retransmits", SCTP_MIB_T3_RETRANSMITS),
	SNMP_MIB_ITEM("SctpPmtudRetransmits", SCTP_MIB_PMTUD_RETRANSMITS),
	SNMP_MIB_ITEM("SctpFastRetransmits", SCTP_MIB_FAST_RETRANSMITS),
	SNMP_MIB_ITEM("SctpInPktSoftirq", SCTP_MIB_IN_PKT_SOFTIRQ),
	SNMP_MIB_ITEM("SctpInPktBacklog", SCTP_MIB_IN_PKT_BACKLOG),
	SNMP_MIB_ITEM("SctpInPktDiscards", SCTP_MIB_IN_PKT_DISCARDS),
	SNMP_MIB_ITEM("SctpInDataChunkDiscards", SCTP_MIB_IN_DATA_CHUNK_DISCARDS),
	SNMP_MIB_SENTINEL
};

/* Display sctp snmp mib statistics(/proc/net/sctp/snmp). */
static int sctp_snmp_seq_show(struct seq_file *seq, void *v)
{
	struct net *net = seq->private;
	int i;

	for (i = 0; sctp_snmp_list[i].name != NULL; i++)
		seq_printf(seq, "%-32s\t%ld\n", sctp_snmp_list[i].name,
			   snmp_fold_field(net->sctp.sctp_statistics,
				      sctp_snmp_list[i].entry));

	return 0;
}

/* Initialize the seq file operations for 'snmp' object. */
static int sctp_snmp_seq_open(struct inode *inode, struct file *file)
{
	return single_open_net(inode, file, sctp_snmp_seq_show);
}

static const struct file_operations sctp_snmp_seq_fops = {
	.owner	 = THIS_MODULE,
	.open	 = sctp_snmp_seq_open,
	.read	 = seq_read,
	.llseek	 = seq_lseek,
	.release = single_release_net,
};

/* Set up the proc fs entry for 'snmp' object. */
int __net_init sctp_snmp_proc_init(struct net *net)
{
	struct proc_dir_entry *p;

	p = proc_create("snmp", S_IRUGO, net->sctp.proc_net_sctp,
			&sctp_snmp_seq_fops);
	if (!p)
		return -ENOMEM;

	return 0;
}

/* Cleanup the proc fs entry for 'snmp' object. */
void sctp_snmp_proc_exit(struct net *net)
{
	remove_proc_entry("snmp", net->sctp.proc_net_sctp);
}

/* Dump local addresses of an association/endpoint. */
static void sctp_seq_dump_local_addrs(struct seq_file *seq, struct sctp_ep_common *epb)
{
	struct sctp_association *asoc;
	struct sctp_sockaddr_entry *laddr;
	struct sctp_transport *peer;
	union sctp_addr *addr, *primary = NULL;
	struct sctp_af *af;

	if (epb->type == SCTP_EP_TYPE_ASSOCIATION) {
		asoc = sctp_assoc(epb);

		peer = asoc->peer.primary_path;
		if (unlikely(peer == NULL)) {
			WARN(1, "Association %p with NULL primary path!\n", asoc);
			return;
		}

		primary = &peer->saddr;
	}

	rcu_read_lock();
	list_for_each_entry_rcu(laddr, &epb->bind_addr.address_list, list) {
		if (!laddr->valid)
			continue;

		addr = &laddr->a;
		af = sctp_get_af_specific(addr->sa.sa_family);
		if (primary && af->cmp_addr(addr, primary)) {
			seq_printf(seq, "*");
		}
		af->seq_dump_addr(seq, addr);
	}
	rcu_read_unlock();
}

/* Dump remote addresses of an association. */
static void sctp_seq_dump_remote_addrs(struct seq_file *seq, struct sctp_association *assoc)
{
	struct sctp_transport *transport;
	union sctp_addr *addr, *primary;
	struct sctp_af *af;

	primary = &assoc->peer.primary_addr;
	rcu_read_lock();
	list_for_each_entry_rcu(transport, &assoc->peer.transport_addr_list,
			transports) {
		addr = &transport->ipaddr;

		af = sctp_get_af_specific(addr->sa.sa_family);
		if (af->cmp_addr(addr, primary)) {
			seq_printf(seq, "*");
		}
		af->seq_dump_addr(seq, addr);
	}
	rcu_read_unlock();
}

static void *sctp_eps_seq_start(struct seq_file *seq, loff_t *pos)
{
	if (*pos >= sctp_ep_hashsize)
		return NULL;

	if (*pos < 0)
		*pos = 0;

	if (*pos == 0)
		seq_printf(seq, " ENDPT     SOCK   STY SST HBKT LPORT   UID INODE LADDRS\n");

	return (void *)pos;
}

static void sctp_eps_seq_stop(struct seq_file *seq, void *v)
{
}


static void *sctp_eps_seq_next(struct seq_file *seq, void *v, loff_t *pos)
{
	if (++*pos >= sctp_ep_hashsize)
		return NULL;

	return pos;
}


/* Display sctp endpoints (/proc/net/sctp/eps). */
static int sctp_eps_seq_show(struct seq_file *seq, void *v)
{
	struct sctp_hashbucket *head;
	struct sctp_ep_common *epb;
	struct sctp_endpoint *ep;
	struct sock *sk;
	int    hash = *(loff_t *)v;

	if (hash >= sctp_ep_hashsize)
		return -ENOMEM;

	head = &sctp_ep_hashtable[hash];
	local_bh_disable();
	read_lock(&head->lock);
	sctp_for_each_hentry(epb, &head->chain) {
		ep = sctp_ep(epb);
		sk = epb->sk;
		if (!net_eq(sock_net(sk), seq_file_net(seq)))
			continue;
		seq_printf(seq, "%8pK %8pK %-3d %-3d %-4d %-5d %5u %5lu ", ep, sk,
			   sctp_sk(sk)->type, sk->sk_state, hash,
			   epb->bind_addr.port,
			   from_kuid_munged(seq_user_ns(seq), sock_i_uid(sk)),
			   sock_i_ino(sk));

		sctp_seq_dump_local_addrs(seq, epb);
		seq_printf(seq, "\n");
	}
	read_unlock(&head->lock);
	local_bh_enable();

	return 0;
}

static const struct seq_operations sctp_eps_ops = {
	.start = sctp_eps_seq_start,
	.next  = sctp_eps_seq_next,
	.stop  = sctp_eps_seq_stop,
	.show  = sctp_eps_seq_show,
};


/* Initialize the seq file operations for 'eps' object. */
static int sctp_eps_seq_open(struct inode *inode, struct file *file)
{
	return seq_open_net(inode, file, &sctp_eps_ops,
			    sizeof(struct seq_net_private));
}

static const struct file_operations sctp_eps_seq_fops = {
	.open	 = sctp_eps_seq_open,
	.read	 = seq_read,
	.llseek	 = seq_lseek,
	.release = seq_release_net,
};

/* Set up the proc fs entry for 'eps' object. */
int __net_init sctp_eps_proc_init(struct net *net)
{
	struct proc_dir_entry *p;

	p = proc_create("eps", S_IRUGO, net->sctp.proc_net_sctp,
			&sctp_eps_seq_fops);
	if (!p)
		return -ENOMEM;

	return 0;
}

/* Cleanup the proc fs entry for 'eps' object. */
void sctp_eps_proc_exit(struct net *net)
{
	remove_proc_entry("eps", net->sctp.proc_net_sctp);
}

struct sctp_ht_iter {
	struct seq_net_private p;
	struct rhashtable_iter hti;
};

static struct sctp_transport *sctp_transport_get_next(struct seq_file *seq)
{
	struct sctp_ht_iter *iter = seq->private;
	struct sctp_transport *t;

	t = rhashtable_walk_next(&iter->hti);
	for (; t; t = rhashtable_walk_next(&iter->hti)) {
		if (IS_ERR(t)) {
			if (PTR_ERR(t) == -EAGAIN)
				continue;
			break;
		}

		if (net_eq(sock_net(t->asoc->base.sk), seq_file_net(seq)) &&
		    t->asoc->peer.primary_path == t)
			break;
	}

	return t;
}

static struct sctp_transport *sctp_transport_get_idx(struct seq_file *seq,
						     loff_t pos)
{
	void *obj = SEQ_START_TOKEN;

	while (pos && (obj = sctp_transport_get_next(seq)) && !IS_ERR(obj))
		pos--;

	return obj;
}

static int sctp_transport_walk_start(struct seq_file *seq)
{
	struct sctp_ht_iter *iter = seq->private;
	int err;

	err = rhashtable_walk_init(&sctp_transport_hashtable, &iter->hti);
	if (err)
		return err;

	err = rhashtable_walk_start(&iter->hti);

	return err == -EAGAIN ? 0 : err;
}

static void sctp_transport_walk_stop(struct seq_file *seq)
{
	struct sctp_ht_iter *iter = seq->private;

	rhashtable_walk_stop(&iter->hti);
	rhashtable_walk_exit(&iter->hti);
}

static void *sctp_assocs_seq_start(struct seq_file *seq, loff_t *pos)
{
	int err = sctp_transport_walk_start(seq);

	if (err)
		return ERR_PTR(err);

	return sctp_transport_get_idx(seq, *pos);
}

static void sctp_assocs_seq_stop(struct seq_file *seq, void *v)
{
	sctp_transport_walk_stop(seq);
}

static void *sctp_assocs_seq_next(struct seq_file *seq, void *v, loff_t *pos)
{
	++*pos;

	return sctp_transport_get_next(seq);
}

/* Display sctp associations (/proc/net/sctp/assocs). */
static int sctp_assocs_seq_show(struct seq_file *seq, void *v)
{
	struct sctp_transport *transport;
	struct sctp_association *assoc;
	struct sctp_ep_common *epb;
	struct sock *sk;

	if (v == SEQ_START_TOKEN) {
		seq_printf(seq, " ASSOC     SOCK   STY SST ST HBKT "
				"ASSOC-ID TX_QUEUE RX_QUEUE UID INODE LPORT "
				"RPORT LADDRS <-> RADDRS "
				"HBINT INS OUTS MAXRT T1X T2X RTXC "
				"wmema wmemq sndbuf rcvbuf\n");
		return 0;
	}

	transport = (struct sctp_transport *)v;
	if (!sctp_transport_hold(transport))
		return 0;
	assoc = transport->asoc;
	epb = &assoc->base;
	sk = epb->sk;

	seq_printf(seq,
		   "%8pK %8pK %-3d %-3d %-2d %-4d "
		   "%4d %8d %8d %7u %5lu %-5d %5d ",
		   assoc, sk, sctp_sk(sk)->type, sk->sk_state,
		   assoc->state, 0,
		   assoc->assoc_id,
		   assoc->sndbuf_used,
		   atomic_read(&assoc->rmem_alloc),
		   from_kuid_munged(seq_user_ns(seq), sock_i_uid(sk)),
		   sock_i_ino(sk),
		   epb->bind_addr.port,
		   assoc->peer.port);
	seq_printf(seq, " ");
	sctp_seq_dump_local_addrs(seq, epb);
	seq_printf(seq, "<-> ");
	sctp_seq_dump_remote_addrs(seq, assoc);
	seq_printf(seq, "\t%8lu %5d %5d %4d %4d %4d %8d "
		   "%8d %8d %8d %8d",
		assoc->hbinterval, assoc->c.sinit_max_instreams,
		assoc->c.sinit_num_ostreams, assoc->max_retrans,
		assoc->init_retries, assoc->shutdown_retries,
		assoc->rtx_data_chunks,
		atomic_read(&sk->sk_wmem_alloc),
		sk->sk_wmem_queued,
		sk->sk_sndbuf,
		sk->sk_rcvbuf);
	seq_printf(seq, "\n");

	sctp_transport_put(transport);

	return 0;
}

static const struct seq_operations sctp_assoc_ops = {
	.start = sctp_assocs_seq_start,
	.next  = sctp_assocs_seq_next,
	.stop  = sctp_assocs_seq_stop,
	.show  = sctp_assocs_seq_show,
};

/* Initialize the seq file operations for 'assocs' object. */
static int sctp_assocs_seq_open(struct inode *inode, struct file *file)
{
	return seq_open_net(inode, file, &sctp_assoc_ops,
			    sizeof(struct sctp_ht_iter));
}

static const struct file_operations sctp_assocs_seq_fops = {
	.open	 = sctp_assocs_seq_open,
	.read	 = seq_read,
	.llseek	 = seq_lseek,
	.release = seq_release_net,
};

/* Set up the proc fs entry for 'assocs' object. */
int __net_init sctp_assocs_proc_init(struct net *net)
{
	struct proc_dir_entry *p;

	p = proc_create("assocs", S_IRUGO, net->sctp.proc_net_sctp,
			&sctp_assocs_seq_fops);
	if (!p)
		return -ENOMEM;

	return 0;
}

/* Cleanup the proc fs entry for 'assocs' object. */
void sctp_assocs_proc_exit(struct net *net)
{
	remove_proc_entry("assocs", net->sctp.proc_net_sctp);
}

static void *sctp_remaddr_seq_start(struct seq_file *seq, loff_t *pos)
{
	int err = sctp_transport_walk_start(seq);

	if (err)
		return ERR_PTR(err);

	return sctp_transport_get_idx(seq, *pos);
}

static void *sctp_remaddr_seq_next(struct seq_file *seq, void *v, loff_t *pos)
{
	++*pos;

	return sctp_transport_get_next(seq);
}

static void sctp_remaddr_seq_stop(struct seq_file *seq, void *v)
{
	sctp_transport_walk_stop(seq);
}

static int sctp_remaddr_seq_show(struct seq_file *seq, void *v)
{
	struct sctp_association *assoc;
	struct sctp_transport *transport, *tsp;

	if (v == SEQ_START_TOKEN) {
		seq_printf(seq, "ADDR ASSOC_ID HB_ACT RTO MAX_PATH_RTX "
				"REM_ADDR_RTX START STATE\n");
		return 0;
	}

<<<<<<< HEAD
	tsp = (struct sctp_transport *)v;
	if (!sctp_transport_hold(tsp))
		return 0;
	assoc = tsp->asoc;
=======
	transport = (struct sctp_transport *)v;
	if (!sctp_transport_hold(transport))
		return 0;
	assoc = transport->asoc;
>>>>>>> 125234dc

	list_for_each_entry_rcu(tsp, &assoc->peer.transport_addr_list,
				transports) {
		/*
		 * The remote address (ADDR)
		 */
		tsp->af_specific->seq_dump_addr(seq, &tsp->ipaddr);
		seq_printf(seq, " ");
		/*
		 * The association ID (ASSOC_ID)
		 */
		seq_printf(seq, "%d ", tsp->asoc->assoc_id);

		/*
		 * If the Heartbeat is active (HB_ACT)
		 * Note: 1 = Active, 0 = Inactive
		 */
		seq_printf(seq, "%d ", timer_pending(&tsp->hb_timer));

		/*
		 * Retransmit time out (RTO)
		 */
		seq_printf(seq, "%lu ", tsp->rto);

		/*
		 * Maximum path retransmit count (PATH_MAX_RTX)
		 */
		seq_printf(seq, "%d ", tsp->pathmaxrxt);

		/*
		 * remote address retransmit count (REM_ADDR_RTX)
		 * Note: We don't have a way to tally this at the moment
		 * so lets just leave it as zero for the moment
		 */
		seq_puts(seq, "0 ");

		/*
		 * remote address start time (START).  This is also not
		 * currently implemented, but we can record it with a
		 * jiffies marker in a subsequent patch
		 */
		seq_puts(seq, "0 ");

		/*
		 * The current state of this destination. I.e.
		 * SCTP_ACTIVE, SCTP_INACTIVE, ...
		 */
		seq_printf(seq, "%d", tsp->state);

		seq_printf(seq, "\n");
	}

<<<<<<< HEAD
	sctp_transport_put(tsp);
=======
	sctp_transport_put(transport);
>>>>>>> 125234dc

	return 0;
}

static const struct seq_operations sctp_remaddr_ops = {
	.start = sctp_remaddr_seq_start,
	.next  = sctp_remaddr_seq_next,
	.stop  = sctp_remaddr_seq_stop,
	.show  = sctp_remaddr_seq_show,
};

/* Cleanup the proc fs entry for 'remaddr' object. */
void sctp_remaddr_proc_exit(struct net *net)
{
	remove_proc_entry("remaddr", net->sctp.proc_net_sctp);
}

static int sctp_remaddr_seq_open(struct inode *inode, struct file *file)
{
	return seq_open_net(inode, file, &sctp_remaddr_ops,
			    sizeof(struct sctp_ht_iter));
}

static const struct file_operations sctp_remaddr_seq_fops = {
	.open = sctp_remaddr_seq_open,
	.read = seq_read,
	.llseek = seq_lseek,
	.release = seq_release_net,
};

int __net_init sctp_remaddr_proc_init(struct net *net)
{
	struct proc_dir_entry *p;

	p = proc_create("remaddr", S_IRUGO, net->sctp.proc_net_sctp,
			&sctp_remaddr_seq_fops);
	if (!p)
		return -ENOMEM;
	return 0;
}<|MERGE_RESOLUTION|>--- conflicted
+++ resolved
@@ -490,17 +490,10 @@
 		return 0;
 	}
 
-<<<<<<< HEAD
-	tsp = (struct sctp_transport *)v;
-	if (!sctp_transport_hold(tsp))
-		return 0;
-	assoc = tsp->asoc;
-=======
 	transport = (struct sctp_transport *)v;
 	if (!sctp_transport_hold(transport))
 		return 0;
 	assoc = transport->asoc;
->>>>>>> 125234dc
 
 	list_for_each_entry_rcu(tsp, &assoc->peer.transport_addr_list,
 				transports) {
@@ -553,11 +546,7 @@
 		seq_printf(seq, "\n");
 	}
 
-<<<<<<< HEAD
-	sctp_transport_put(tsp);
-=======
 	sctp_transport_put(transport);
->>>>>>> 125234dc
 
 	return 0;
 }
