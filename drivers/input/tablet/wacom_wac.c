--- conflicted
+++ resolved
@@ -77,13 +77,8 @@
 	int prox, pressure;
 
 	if (data[0] != WACOM_REPORT_PENABLED) {
-<<<<<<< HEAD
-		dev_dbg(&input->dev,
-			"wacom_pl_irq: received unknown report #%d\n", data[0]);
-=======
 		dev_dbg(input->dev.parent,
 			"%s: received unknown report #%d\n", __func__, data[0]);
->>>>>>> e644dae6
 		return 0;
 	}
 
@@ -183,12 +178,8 @@
 	struct input_dev *input = wacom->input;
 	int prox = data[1] & 0x20, pressure;
 
-<<<<<<< HEAD
-	dev_dbg(&input->dev, "wacom_dtu_irq: received report #%d\n", data[0]);
-=======
 	dev_dbg(input->dev.parent,
 		"%s: received report #%d", __func__, data[0]);
->>>>>>> e644dae6
 
 	if (prox) {
 		/* Going into proximity select tool */
@@ -224,14 +215,8 @@
 	int retval = 0;
 
 	if (data[0] != WACOM_REPORT_PENABLED) {
-<<<<<<< HEAD
-		dev_dbg(&input->dev,
-			"wacom_graphire_irq: received unknown report #%d\n",
-			data[0]);
-=======
 		dev_dbg(input->dev.parent,
 			"%s: received unknown report #%d\n", __func__, data[0]);
->>>>>>> e644dae6
 		goto exit;
 	}
 
@@ -509,13 +494,6 @@
 	unsigned int t;
 	int idx = 0, result;
 
-<<<<<<< HEAD
-	if (data[0] != WACOM_REPORT_PENABLED && data[0] != WACOM_REPORT_INTUOSREAD
-		&& data[0] != WACOM_REPORT_INTUOSWRITE && data[0] != WACOM_REPORT_INTUOSPAD) {
-		dev_dbg(&input->dev,
-			"wacom_intuos_irq: received unknown report #%d\n",
-			data[0]);
-=======
 	if (data[0] != WACOM_REPORT_PENABLED &&
 	    data[0] != WACOM_REPORT_INTUOSREAD &&
 	    data[0] != WACOM_REPORT_INTUOSWRITE &&
@@ -523,7 +501,6 @@
 	    data[0] != WACOM_REPORT_INTUOS5PAD) {
 		dev_dbg(input->dev.parent,
 			"%s: received unknown report #%d\n", __func__, data[0]);
->>>>>>> e644dae6
                 return 0;
 	}
 
@@ -969,13 +946,8 @@
 {
 	char *data = wacom->data;
 
-<<<<<<< HEAD
-	dev_dbg(&wacom->input->dev, "wacom_tpc_irq: received report #%d\n",
-		data[0]);
-=======
 	dev_dbg(wacom->input->dev.parent,
 		"%s: received report #%d\n", __func__, data[0]);
->>>>>>> e644dae6
 
 	switch (len) {
 	case WACOM_PKGLEN_TPC1FG:
