// SPDX-License-Identifier: GPL-2.0-only
#include <linux/types.h>
#include <linux/skbuff.h>
#include <linux/socket.h>
#include <linux/sysctl.h>
#include <linux/net.h>
#include <linux/module.h>
#include <linux/if_arp.h>
#include <linux/ipv6.h>
#include <linux/mpls.h>
#include <linux/netconf.h>
#include <linux/nospec.h>
#include <linux/vmalloc.h>
#include <linux/percpu.h>
#include <net/ip.h>
#include <net/dst.h>
#include <net/sock.h>
#include <net/arp.h>
#include <net/ip_fib.h>
#include <net/netevent.h>
#include <net/ip_tunnels.h>
#include <net/netns/generic.h>
#if IS_ENABLED(CONFIG_IPV6)
#include <net/ipv6.h>
#endif
#include <net/ipv6_stubs.h>
#include <net/rtnh.h>
#include "internal.h"

/* max memory we will use for mpls_route */
#define MAX_MPLS_ROUTE_MEM	4096

/* Maximum number of labels to look ahead at when selecting a path of
 * a multipath route
 */
#define MAX_MP_SELECT_LABELS 4

#define MPLS_NEIGH_TABLE_UNSPEC (NEIGH_LINK_TABLE + 1)

static int zero = 0;
static int one = 1;
static int label_limit = (1 << 20) - 1;
static int ttl_max = 255;

#if IS_ENABLED(CONFIG_NET_IP_TUNNEL)
static size_t ipgre_mpls_encap_hlen(struct ip_tunnel_encap *e)
{
	return sizeof(struct mpls_shim_hdr);
}

static const struct ip_tunnel_encap_ops mpls_iptun_ops = {
	.encap_hlen	= ipgre_mpls_encap_hlen,
};

static int ipgre_tunnel_encap_add_mpls_ops(void)
{
	return ip_tunnel_encap_add_ops(&mpls_iptun_ops, TUNNEL_ENCAP_MPLS);
}

static void ipgre_tunnel_encap_del_mpls_ops(void)
{
	ip_tunnel_encap_del_ops(&mpls_iptun_ops, TUNNEL_ENCAP_MPLS);
}
#else
static int ipgre_tunnel_encap_add_mpls_ops(void)
{
	return 0;
}

static void ipgre_tunnel_encap_del_mpls_ops(void)
{
}
#endif

static void rtmsg_lfib(int event, u32 label, struct mpls_route *rt,
		       struct nlmsghdr *nlh, struct net *net, u32 portid,
		       unsigned int nlm_flags);

static struct mpls_route *mpls_route_input_rcu(struct net *net, unsigned index)
{
	struct mpls_route *rt = NULL;

	if (index < net->mpls.platform_labels) {
		struct mpls_route __rcu **platform_label =
			rcu_dereference(net->mpls.platform_label);
		rt = rcu_dereference(platform_label[index]);
	}
	return rt;
}

bool mpls_output_possible(const struct net_device *dev)
{
	return dev && (dev->flags & IFF_UP) && netif_carrier_ok(dev);
}
EXPORT_SYMBOL_GPL(mpls_output_possible);

static u8 *__mpls_nh_via(struct mpls_route *rt, struct mpls_nh *nh)
{
	return (u8 *)nh + rt->rt_via_offset;
}

static const u8 *mpls_nh_via(const struct mpls_route *rt,
			     const struct mpls_nh *nh)
{
	return __mpls_nh_via((struct mpls_route *)rt, (struct mpls_nh *)nh);
}

static unsigned int mpls_nh_header_size(const struct mpls_nh *nh)
{
	/* The size of the layer 2.5 labels to be added for this route */
	return nh->nh_labels * sizeof(struct mpls_shim_hdr);
}

unsigned int mpls_dev_mtu(const struct net_device *dev)
{
	/* The amount of data the layer 2 frame can hold */
	return dev->mtu;
}
EXPORT_SYMBOL_GPL(mpls_dev_mtu);

bool mpls_pkt_too_big(const struct sk_buff *skb, unsigned int mtu)
{
	if (skb->len <= mtu)
		return false;

	if (skb_is_gso(skb) && skb_gso_validate_network_len(skb, mtu))
		return false;

	return true;
}
EXPORT_SYMBOL_GPL(mpls_pkt_too_big);

void mpls_stats_inc_outucastpkts(struct net_device *dev,
				 const struct sk_buff *skb)
{
	struct mpls_dev *mdev;

	if (skb->protocol == htons(ETH_P_MPLS_UC)) {
		mdev = mpls_dev_get(dev);
		if (mdev)
			MPLS_INC_STATS_LEN(mdev, skb->len,
					   tx_packets,
					   tx_bytes);
	} else if (skb->protocol == htons(ETH_P_IP)) {
		IP_UPD_PO_STATS(dev_net(dev), IPSTATS_MIB_OUT, skb->len);
#if IS_ENABLED(CONFIG_IPV6)
	} else if (skb->protocol == htons(ETH_P_IPV6)) {
		struct inet6_dev *in6dev = __in6_dev_get(dev);

		if (in6dev)
			IP6_UPD_PO_STATS(dev_net(dev), in6dev,
					 IPSTATS_MIB_OUT, skb->len);
#endif
	}
}
EXPORT_SYMBOL_GPL(mpls_stats_inc_outucastpkts);

static u32 mpls_multipath_hash(struct mpls_route *rt, struct sk_buff *skb)
{
	struct mpls_entry_decoded dec;
	unsigned int mpls_hdr_len = 0;
	struct mpls_shim_hdr *hdr;
	bool eli_seen = false;
	int label_index;
	u32 hash = 0;

	for (label_index = 0; label_index < MAX_MP_SELECT_LABELS;
	     label_index++) {
		mpls_hdr_len += sizeof(*hdr);
		if (!pskb_may_pull(skb, mpls_hdr_len))
			break;

		/* Read and decode the current label */
		hdr = mpls_hdr(skb) + label_index;
		dec = mpls_entry_decode(hdr);

		/* RFC6790 - reserved labels MUST NOT be used as keys
		 * for the load-balancing function
		 */
		if (likely(dec.label >= MPLS_LABEL_FIRST_UNRESERVED)) {
			hash = jhash_1word(dec.label, hash);

			/* The entropy label follows the entropy label
			 * indicator, so this means that the entropy
			 * label was just added to the hash - no need to
			 * go any deeper either in the label stack or in the
			 * payload
			 */
			if (eli_seen)
				break;
		} else if (dec.label == MPLS_LABEL_ENTROPY) {
			eli_seen = true;
		}

		if (!dec.bos)
			continue;

		/* found bottom label; does skb have room for a header? */
		if (pskb_may_pull(skb, mpls_hdr_len + sizeof(struct iphdr))) {
			const struct iphdr *v4hdr;

			v4hdr = (const struct iphdr *)(hdr + 1);
			if (v4hdr->version == 4) {
				hash = jhash_3words(ntohl(v4hdr->saddr),
						    ntohl(v4hdr->daddr),
						    v4hdr->protocol, hash);
			} else if (v4hdr->version == 6 &&
				   pskb_may_pull(skb, mpls_hdr_len +
						 sizeof(struct ipv6hdr))) {
				const struct ipv6hdr *v6hdr;

				v6hdr = (const struct ipv6hdr *)(hdr + 1);
				hash = __ipv6_addr_jhash(&v6hdr->saddr, hash);
				hash = __ipv6_addr_jhash(&v6hdr->daddr, hash);
				hash = jhash_1word(v6hdr->nexthdr, hash);
			}
		}

		break;
	}

	return hash;
}

static struct mpls_nh *mpls_get_nexthop(struct mpls_route *rt, u8 index)
{
	return (struct mpls_nh *)((u8 *)rt->rt_nh + index * rt->rt_nh_size);
}

/* number of alive nexthops (rt->rt_nhn_alive) and the flags for
 * a next hop (nh->nh_flags) are modified by netdev event handlers.
 * Since those fields can change at any moment, use READ_ONCE to
 * access both.
 */
static struct mpls_nh *mpls_select_multipath(struct mpls_route *rt,
					     struct sk_buff *skb)
{
	u32 hash = 0;
	int nh_index = 0;
	int n = 0;
	u8 alive;

	/* No need to look further into packet if there's only
	 * one path
	 */
	if (rt->rt_nhn == 1)
		return rt->rt_nh;

	alive = READ_ONCE(rt->rt_nhn_alive);
	if (alive == 0)
		return NULL;

	hash = mpls_multipath_hash(rt, skb);
	nh_index = hash % alive;
	if (alive == rt->rt_nhn)
		goto out;
	for_nexthops(rt) {
		unsigned int nh_flags = READ_ONCE(nh->nh_flags);

		if (nh_flags & (RTNH_F_DEAD | RTNH_F_LINKDOWN))
			continue;
		if (n == nh_index)
			return nh;
		n++;
	} endfor_nexthops(rt);

out:
	return mpls_get_nexthop(rt, nh_index);
}

static bool mpls_egress(struct net *net, struct mpls_route *rt,
			struct sk_buff *skb, struct mpls_entry_decoded dec)
{
	enum mpls_payload_type payload_type;
	bool success = false;

	/* The IPv4 code below accesses through the IPv4 header
	 * checksum, which is 12 bytes into the packet.
	 * The IPv6 code below accesses through the IPv6 hop limit
	 * which is 8 bytes into the packet.
	 *
	 * For all supported cases there should always be at least 12
	 * bytes of packet data present.  The IPv4 header is 20 bytes
	 * without options and the IPv6 header is always 40 bytes
	 * long.
	 */
	if (!pskb_may_pull(skb, 12))
		return false;

	payload_type = rt->rt_payload_type;
	if (payload_type == MPT_UNSPEC)
		payload_type = ip_hdr(skb)->version;

	switch (payload_type) {
	case MPT_IPV4: {
		struct iphdr *hdr4 = ip_hdr(skb);
		u8 new_ttl;
		skb->protocol = htons(ETH_P_IP);

		/* If propagating TTL, take the decremented TTL from
		 * the incoming MPLS header, otherwise decrement the
		 * TTL, but only if not 0 to avoid underflow.
		 */
		if (rt->rt_ttl_propagate == MPLS_TTL_PROP_ENABLED ||
		    (rt->rt_ttl_propagate == MPLS_TTL_PROP_DEFAULT &&
		     net->mpls.ip_ttl_propagate))
			new_ttl = dec.ttl;
		else
			new_ttl = hdr4->ttl ? hdr4->ttl - 1 : 0;

		csum_replace2(&hdr4->check,
			      htons(hdr4->ttl << 8),
			      htons(new_ttl << 8));
		hdr4->ttl = new_ttl;
		success = true;
		break;
	}
	case MPT_IPV6: {
		struct ipv6hdr *hdr6 = ipv6_hdr(skb);
		skb->protocol = htons(ETH_P_IPV6);

		/* If propagating TTL, take the decremented TTL from
		 * the incoming MPLS header, otherwise decrement the
		 * hop limit, but only if not 0 to avoid underflow.
		 */
		if (rt->rt_ttl_propagate == MPLS_TTL_PROP_ENABLED ||
		    (rt->rt_ttl_propagate == MPLS_TTL_PROP_DEFAULT &&
		     net->mpls.ip_ttl_propagate))
			hdr6->hop_limit = dec.ttl;
		else if (hdr6->hop_limit)
			hdr6->hop_limit = hdr6->hop_limit - 1;
		success = true;
		break;
	}
	case MPT_UNSPEC:
		/* Should have decided which protocol it is by now */
		break;
	}

	return success;
}

static int mpls_forward(struct sk_buff *skb, struct net_device *dev,
			struct packet_type *pt, struct net_device *orig_dev)
{
	struct net *net = dev_net(dev);
	struct mpls_shim_hdr *hdr;
	struct mpls_route *rt;
	struct mpls_nh *nh;
	struct mpls_entry_decoded dec;
	struct net_device *out_dev;
	struct mpls_dev *out_mdev;
	struct mpls_dev *mdev;
	unsigned int hh_len;
	unsigned int new_header_size;
	unsigned int mtu;
	int err;

	/* Careful this entire function runs inside of an rcu critical section */

	mdev = mpls_dev_get(dev);
	if (!mdev)
		goto drop;

	MPLS_INC_STATS_LEN(mdev, skb->len, rx_packets,
			   rx_bytes);

	if (!mdev->input_enabled) {
		MPLS_INC_STATS(mdev, rx_dropped);
		goto drop;
	}

	if (skb->pkt_type != PACKET_HOST)
		goto err;

	if ((skb = skb_share_check(skb, GFP_ATOMIC)) == NULL)
		goto err;

	if (!pskb_may_pull(skb, sizeof(*hdr)))
		goto err;

	/* Read and decode the label */
	hdr = mpls_hdr(skb);
	dec = mpls_entry_decode(hdr);

	rt = mpls_route_input_rcu(net, dec.label);
	if (!rt) {
		MPLS_INC_STATS(mdev, rx_noroute);
		goto drop;
	}

	nh = mpls_select_multipath(rt, skb);
	if (!nh)
		goto err;

	/* Pop the label */
	skb_pull(skb, sizeof(*hdr));
	skb_reset_network_header(skb);

	skb_orphan(skb);

	if (skb_warn_if_lro(skb))
		goto err;

	skb_forward_csum(skb);

	/* Verify ttl is valid */
	if (dec.ttl <= 1)
		goto err;
	dec.ttl -= 1;

	/* Find the output device */
	out_dev = rcu_dereference(nh->nh_dev);
	if (!mpls_output_possible(out_dev))
		goto tx_err;

	/* Verify the destination can hold the packet */
	new_header_size = mpls_nh_header_size(nh);
	mtu = mpls_dev_mtu(out_dev);
	if (mpls_pkt_too_big(skb, mtu - new_header_size))
		goto tx_err;

	hh_len = LL_RESERVED_SPACE(out_dev);
	if (!out_dev->header_ops)
		hh_len = 0;

	/* Ensure there is enough space for the headers in the skb */
	if (skb_cow(skb, hh_len + new_header_size))
		goto tx_err;

	skb->dev = out_dev;
	skb->protocol = htons(ETH_P_MPLS_UC);

	if (unlikely(!new_header_size && dec.bos)) {
		/* Penultimate hop popping */
		if (!mpls_egress(dev_net(out_dev), rt, skb, dec))
			goto err;
	} else {
		bool bos;
		int i;
		skb_push(skb, new_header_size);
		skb_reset_network_header(skb);
		/* Push the new labels */
		hdr = mpls_hdr(skb);
		bos = dec.bos;
		for (i = nh->nh_labels - 1; i >= 0; i--) {
			hdr[i] = mpls_entry_encode(nh->nh_label[i],
						   dec.ttl, 0, bos);
			bos = false;
		}
	}

	mpls_stats_inc_outucastpkts(out_dev, skb);

	/* If via wasn't specified then send out using device address */
	if (nh->nh_via_table == MPLS_NEIGH_TABLE_UNSPEC)
		err = neigh_xmit(NEIGH_LINK_TABLE, out_dev,
				 out_dev->dev_addr, skb);
	else
		err = neigh_xmit(nh->nh_via_table, out_dev,
				 mpls_nh_via(rt, nh), skb);
	if (err)
		net_dbg_ratelimited("%s: packet transmission failed: %d\n",
				    __func__, err);
	return 0;

tx_err:
	out_mdev = out_dev ? mpls_dev_get(out_dev) : NULL;
	if (out_mdev)
		MPLS_INC_STATS(out_mdev, tx_errors);
	goto drop;
err:
	MPLS_INC_STATS(mdev, rx_errors);
drop:
	kfree_skb(skb);
	return NET_RX_DROP;
}

static struct packet_type mpls_packet_type __read_mostly = {
	.type = cpu_to_be16(ETH_P_MPLS_UC),
	.func = mpls_forward,
};

static const struct nla_policy rtm_mpls_policy[RTA_MAX+1] = {
	[RTA_DST]		= { .type = NLA_U32 },
	[RTA_OIF]		= { .type = NLA_U32 },
	[RTA_TTL_PROPAGATE]	= { .type = NLA_U8 },
};

struct mpls_route_config {
	u32			rc_protocol;
	u32			rc_ifindex;
	u8			rc_via_table;
	u8			rc_via_alen;
	u8			rc_via[MAX_VIA_ALEN];
	u32			rc_label;
	u8			rc_ttl_propagate;
	u8			rc_output_labels;
	u32			rc_output_label[MAX_NEW_LABELS];
	u32			rc_nlflags;
	enum mpls_payload_type	rc_payload_type;
	struct nl_info		rc_nlinfo;
	struct rtnexthop	*rc_mp;
	int			rc_mp_len;
};

/* all nexthops within a route have the same size based on max
 * number of labels and max via length for a hop
 */
static struct mpls_route *mpls_rt_alloc(u8 num_nh, u8 max_alen, u8 max_labels)
{
	u8 nh_size = MPLS_NH_SIZE(max_labels, max_alen);
	struct mpls_route *rt;
	size_t size;

	size = sizeof(*rt) + num_nh * nh_size;
	if (size > MAX_MPLS_ROUTE_MEM)
		return ERR_PTR(-EINVAL);

	rt = kzalloc(size, GFP_KERNEL);
	if (!rt)
		return ERR_PTR(-ENOMEM);

	rt->rt_nhn = num_nh;
	rt->rt_nhn_alive = num_nh;
	rt->rt_nh_size = nh_size;
	rt->rt_via_offset = MPLS_NH_VIA_OFF(max_labels);

	return rt;
}

static void mpls_rt_free(struct mpls_route *rt)
{
	if (rt)
		kfree_rcu(rt, rt_rcu);
}

static void mpls_notify_route(struct net *net, unsigned index,
			      struct mpls_route *old, struct mpls_route *new,
			      const struct nl_info *info)
{
	struct nlmsghdr *nlh = info ? info->nlh : NULL;
	unsigned portid = info ? info->portid : 0;
	int event = new ? RTM_NEWROUTE : RTM_DELROUTE;
	struct mpls_route *rt = new ? new : old;
	unsigned nlm_flags = (old && new) ? NLM_F_REPLACE : 0;
	/* Ignore reserved labels for now */
	if (rt && (index >= MPLS_LABEL_FIRST_UNRESERVED))
		rtmsg_lfib(event, index, rt, nlh, net, portid, nlm_flags);
}

static void mpls_route_update(struct net *net, unsigned index,
			      struct mpls_route *new,
			      const struct nl_info *info)
{
	struct mpls_route __rcu **platform_label;
	struct mpls_route *rt;

	ASSERT_RTNL();

	platform_label = rtnl_dereference(net->mpls.platform_label);
	rt = rtnl_dereference(platform_label[index]);
	rcu_assign_pointer(platform_label[index], new);

	mpls_notify_route(net, index, rt, new, info);

	/* If we removed a route free it now */
	mpls_rt_free(rt);
}

static unsigned find_free_label(struct net *net)
{
	struct mpls_route __rcu **platform_label;
	size_t platform_labels;
	unsigned index;

	platform_label = rtnl_dereference(net->mpls.platform_label);
	platform_labels = net->mpls.platform_labels;
	for (index = MPLS_LABEL_FIRST_UNRESERVED; index < platform_labels;
	     index++) {
		if (!rtnl_dereference(platform_label[index]))
			return index;
	}
	return LABEL_NOT_SPECIFIED;
}

#if IS_ENABLED(CONFIG_INET)
static struct net_device *inet_fib_lookup_dev(struct net *net,
					      const void *addr)
{
	struct net_device *dev;
	struct rtable *rt;
	struct in_addr daddr;

	memcpy(&daddr, addr, sizeof(struct in_addr));
	rt = ip_route_output(net, daddr.s_addr, 0, 0, 0);
	if (IS_ERR(rt))
		return ERR_CAST(rt);

	dev = rt->dst.dev;
	dev_hold(dev);

	ip_rt_put(rt);

	return dev;
}
#else
static struct net_device *inet_fib_lookup_dev(struct net *net,
					      const void *addr)
{
	return ERR_PTR(-EAFNOSUPPORT);
}
#endif

#if IS_ENABLED(CONFIG_IPV6)
static struct net_device *inet6_fib_lookup_dev(struct net *net,
					       const void *addr)
{
	struct net_device *dev;
	struct dst_entry *dst;
	struct flowi6 fl6;
	int err;

	if (!ipv6_stub)
		return ERR_PTR(-EAFNOSUPPORT);

	memset(&fl6, 0, sizeof(fl6));
	memcpy(&fl6.daddr, addr, sizeof(struct in6_addr));
	err = ipv6_stub->ipv6_dst_lookup(net, NULL, &dst, &fl6);
	if (err)
		return ERR_PTR(err);

	dev = dst->dev;
	dev_hold(dev);
	dst_release(dst);

	return dev;
}
#else
static struct net_device *inet6_fib_lookup_dev(struct net *net,
					       const void *addr)
{
	return ERR_PTR(-EAFNOSUPPORT);
}
#endif

static struct net_device *find_outdev(struct net *net,
				      struct mpls_route *rt,
				      struct mpls_nh *nh, int oif)
{
	struct net_device *dev = NULL;

	if (!oif) {
		switch (nh->nh_via_table) {
		case NEIGH_ARP_TABLE:
			dev = inet_fib_lookup_dev(net, mpls_nh_via(rt, nh));
			break;
		case NEIGH_ND_TABLE:
			dev = inet6_fib_lookup_dev(net, mpls_nh_via(rt, nh));
			break;
		case NEIGH_LINK_TABLE:
			break;
		}
	} else {
		dev = dev_get_by_index(net, oif);
	}

	if (!dev)
		return ERR_PTR(-ENODEV);

	if (IS_ERR(dev))
		return dev;

	/* The caller is holding rtnl anyways, so release the dev reference */
	dev_put(dev);

	return dev;
}

static int mpls_nh_assign_dev(struct net *net, struct mpls_route *rt,
			      struct mpls_nh *nh, int oif)
{
	struct net_device *dev = NULL;
	int err = -ENODEV;

	dev = find_outdev(net, rt, nh, oif);
	if (IS_ERR(dev)) {
		err = PTR_ERR(dev);
		dev = NULL;
		goto errout;
	}

	/* Ensure this is a supported device */
	err = -EINVAL;
	if (!mpls_dev_get(dev))
		goto errout;

	if ((nh->nh_via_table == NEIGH_LINK_TABLE) &&
	    (dev->addr_len != nh->nh_via_alen))
		goto errout;

	RCU_INIT_POINTER(nh->nh_dev, dev);

	if (!(dev->flags & IFF_UP)) {
		nh->nh_flags |= RTNH_F_DEAD;
	} else {
		unsigned int flags;

		flags = dev_get_flags(dev);
		if (!(flags & (IFF_RUNNING | IFF_LOWER_UP)))
			nh->nh_flags |= RTNH_F_LINKDOWN;
	}

	return 0;

errout:
	return err;
}

static int nla_get_via(const struct nlattr *nla, u8 *via_alen, u8 *via_table,
		       u8 via_addr[], struct netlink_ext_ack *extack)
{
	struct rtvia *via = nla_data(nla);
	int err = -EINVAL;
	int alen;

	if (nla_len(nla) < offsetof(struct rtvia, rtvia_addr)) {
		NL_SET_ERR_MSG_ATTR(extack, nla,
				    "Invalid attribute length for RTA_VIA");
		goto errout;
	}
	alen = nla_len(nla) -
			offsetof(struct rtvia, rtvia_addr);
	if (alen > MAX_VIA_ALEN) {
		NL_SET_ERR_MSG_ATTR(extack, nla,
				    "Invalid address length for RTA_VIA");
		goto errout;
	}

	/* Validate the address family */
	switch (via->rtvia_family) {
	case AF_PACKET:
		*via_table = NEIGH_LINK_TABLE;
		break;
	case AF_INET:
		*via_table = NEIGH_ARP_TABLE;
		if (alen != 4)
			goto errout;
		break;
	case AF_INET6:
		*via_table = NEIGH_ND_TABLE;
		if (alen != 16)
			goto errout;
		break;
	default:
		/* Unsupported address family */
		goto errout;
	}

	memcpy(via_addr, via->rtvia_addr, alen);
	*via_alen = alen;
	err = 0;

errout:
	return err;
}

static int mpls_nh_build_from_cfg(struct mpls_route_config *cfg,
				  struct mpls_route *rt)
{
	struct net *net = cfg->rc_nlinfo.nl_net;
	struct mpls_nh *nh = rt->rt_nh;
	int err;
	int i;

	if (!nh)
		return -ENOMEM;

	nh->nh_labels = cfg->rc_output_labels;
	for (i = 0; i < nh->nh_labels; i++)
		nh->nh_label[i] = cfg->rc_output_label[i];

	nh->nh_via_table = cfg->rc_via_table;
	memcpy(__mpls_nh_via(rt, nh), cfg->rc_via, cfg->rc_via_alen);
	nh->nh_via_alen = cfg->rc_via_alen;

	err = mpls_nh_assign_dev(net, rt, nh, cfg->rc_ifindex);
	if (err)
		goto errout;

	if (nh->nh_flags & (RTNH_F_DEAD | RTNH_F_LINKDOWN))
		rt->rt_nhn_alive--;

	return 0;

errout:
	return err;
}

static int mpls_nh_build(struct net *net, struct mpls_route *rt,
			 struct mpls_nh *nh, int oif, struct nlattr *via,
			 struct nlattr *newdst, u8 max_labels,
			 struct netlink_ext_ack *extack)
{
	int err = -ENOMEM;

	if (!nh)
		goto errout;

	if (newdst) {
		err = nla_get_labels(newdst, max_labels, &nh->nh_labels,
				     nh->nh_label, extack);
		if (err)
			goto errout;
	}

	if (via) {
		err = nla_get_via(via, &nh->nh_via_alen, &nh->nh_via_table,
				  __mpls_nh_via(rt, nh), extack);
		if (err)
			goto errout;
	} else {
		nh->nh_via_table = MPLS_NEIGH_TABLE_UNSPEC;
	}

	err = mpls_nh_assign_dev(net, rt, nh, oif);
	if (err)
		goto errout;

	return 0;

errout:
	return err;
}

static u8 mpls_count_nexthops(struct rtnexthop *rtnh, int len,
			      u8 cfg_via_alen, u8 *max_via_alen,
			      u8 *max_labels)
{
	int remaining = len;
	u8 nhs = 0;

	*max_via_alen = 0;
	*max_labels = 0;

	while (rtnh_ok(rtnh, remaining)) {
		struct nlattr *nla, *attrs = rtnh_attrs(rtnh);
		int attrlen;
		u8 n_labels = 0;

		attrlen = rtnh_attrlen(rtnh);
		nla = nla_find(attrs, attrlen, RTA_VIA);
		if (nla && nla_len(nla) >=
		    offsetof(struct rtvia, rtvia_addr)) {
			int via_alen = nla_len(nla) -
				offsetof(struct rtvia, rtvia_addr);

			if (via_alen <= MAX_VIA_ALEN)
				*max_via_alen = max_t(u16, *max_via_alen,
						      via_alen);
		}

		nla = nla_find(attrs, attrlen, RTA_NEWDST);
		if (nla &&
		    nla_get_labels(nla, MAX_NEW_LABELS, &n_labels,
				   NULL, NULL) != 0)
			return 0;

		*max_labels = max_t(u8, *max_labels, n_labels);

		/* number of nexthops is tracked by a u8.
		 * Check for overflow.
		 */
		if (nhs == 255)
			return 0;
		nhs++;

		rtnh = rtnh_next(rtnh, &remaining);
	}

	/* leftover implies invalid nexthop configuration, discard it */
	return remaining > 0 ? 0 : nhs;
}

static int mpls_nh_build_multi(struct mpls_route_config *cfg,
			       struct mpls_route *rt, u8 max_labels,
			       struct netlink_ext_ack *extack)
{
	struct rtnexthop *rtnh = cfg->rc_mp;
	struct nlattr *nla_via, *nla_newdst;
	int remaining = cfg->rc_mp_len;
	int err = 0;
	u8 nhs = 0;

	change_nexthops(rt) {
		int attrlen;

		nla_via = NULL;
		nla_newdst = NULL;

		err = -EINVAL;
		if (!rtnh_ok(rtnh, remaining))
			goto errout;

		/* neither weighted multipath nor any flags
		 * are supported
		 */
		if (rtnh->rtnh_hops || rtnh->rtnh_flags)
			goto errout;

		attrlen = rtnh_attrlen(rtnh);
		if (attrlen > 0) {
			struct nlattr *attrs = rtnh_attrs(rtnh);

			nla_via = nla_find(attrs, attrlen, RTA_VIA);
			nla_newdst = nla_find(attrs, attrlen, RTA_NEWDST);
		}

		err = mpls_nh_build(cfg->rc_nlinfo.nl_net, rt, nh,
				    rtnh->rtnh_ifindex, nla_via, nla_newdst,
				    max_labels, extack);
		if (err)
			goto errout;

		if (nh->nh_flags & (RTNH_F_DEAD | RTNH_F_LINKDOWN))
			rt->rt_nhn_alive--;

		rtnh = rtnh_next(rtnh, &remaining);
		nhs++;
	} endfor_nexthops(rt);

	rt->rt_nhn = nhs;

	return 0;

errout:
	return err;
}

static bool mpls_label_ok(struct net *net, unsigned int *index,
			  struct netlink_ext_ack *extack)
{
	bool is_ok = true;

	/* Reserved labels may not be set */
	if (*index < MPLS_LABEL_FIRST_UNRESERVED) {
		NL_SET_ERR_MSG(extack,
			       "Invalid label - must be MPLS_LABEL_FIRST_UNRESERVED or higher");
		is_ok = false;
	}

	/* The full 20 bit range may not be supported. */
	if (is_ok && *index >= net->mpls.platform_labels) {
		NL_SET_ERR_MSG(extack,
			       "Label >= configured maximum in platform_labels");
		is_ok = false;
	}

	*index = array_index_nospec(*index, net->mpls.platform_labels);
	return is_ok;
}

static int mpls_route_add(struct mpls_route_config *cfg,
			  struct netlink_ext_ack *extack)
{
	struct mpls_route __rcu **platform_label;
	struct net *net = cfg->rc_nlinfo.nl_net;
	struct mpls_route *rt, *old;
	int err = -EINVAL;
	u8 max_via_alen;
	unsigned index;
	u8 max_labels;
	u8 nhs;

	index = cfg->rc_label;

	/* If a label was not specified during insert pick one */
	if ((index == LABEL_NOT_SPECIFIED) &&
	    (cfg->rc_nlflags & NLM_F_CREATE)) {
		index = find_free_label(net);
	}

	if (!mpls_label_ok(net, &index, extack))
		goto errout;

	/* Append makes no sense with mpls */
	err = -EOPNOTSUPP;
	if (cfg->rc_nlflags & NLM_F_APPEND) {
		NL_SET_ERR_MSG(extack, "MPLS does not support route append");
		goto errout;
	}

	err = -EEXIST;
	platform_label = rtnl_dereference(net->mpls.platform_label);
	old = rtnl_dereference(platform_label[index]);
	if ((cfg->rc_nlflags & NLM_F_EXCL) && old)
		goto errout;

	err = -EEXIST;
	if (!(cfg->rc_nlflags & NLM_F_REPLACE) && old)
		goto errout;

	err = -ENOENT;
	if (!(cfg->rc_nlflags & NLM_F_CREATE) && !old)
		goto errout;

	err = -EINVAL;
	if (cfg->rc_mp) {
		nhs = mpls_count_nexthops(cfg->rc_mp, cfg->rc_mp_len,
					  cfg->rc_via_alen, &max_via_alen,
					  &max_labels);
	} else {
		max_via_alen = cfg->rc_via_alen;
		max_labels = cfg->rc_output_labels;
		nhs = 1;
	}

	if (nhs == 0) {
		NL_SET_ERR_MSG(extack, "Route does not contain a nexthop");
		goto errout;
	}

	err = -ENOMEM;
	rt = mpls_rt_alloc(nhs, max_via_alen, max_labels);
	if (IS_ERR(rt)) {
		err = PTR_ERR(rt);
		goto errout;
	}

	rt->rt_protocol = cfg->rc_protocol;
	rt->rt_payload_type = cfg->rc_payload_type;
	rt->rt_ttl_propagate = cfg->rc_ttl_propagate;

	if (cfg->rc_mp)
		err = mpls_nh_build_multi(cfg, rt, max_labels, extack);
	else
		err = mpls_nh_build_from_cfg(cfg, rt);
	if (err)
		goto freert;

	mpls_route_update(net, index, rt, &cfg->rc_nlinfo);

	return 0;

freert:
	mpls_rt_free(rt);
errout:
	return err;
}

static int mpls_route_del(struct mpls_route_config *cfg,
			  struct netlink_ext_ack *extack)
{
	struct net *net = cfg->rc_nlinfo.nl_net;
	unsigned index;
	int err = -EINVAL;

	index = cfg->rc_label;

	if (!mpls_label_ok(net, &index, extack))
		goto errout;

	mpls_route_update(net, index, NULL, &cfg->rc_nlinfo);

	err = 0;
errout:
	return err;
}

static void mpls_get_stats(struct mpls_dev *mdev,
			   struct mpls_link_stats *stats)
{
	struct mpls_pcpu_stats *p;
	int i;

	memset(stats, 0, sizeof(*stats));

	for_each_possible_cpu(i) {
		struct mpls_link_stats local;
		unsigned int start;

		p = per_cpu_ptr(mdev->stats, i);
		do {
			start = u64_stats_fetch_begin(&p->syncp);
			local = p->stats;
		} while (u64_stats_fetch_retry(&p->syncp, start));

		stats->rx_packets	+= local.rx_packets;
		stats->rx_bytes		+= local.rx_bytes;
		stats->tx_packets	+= local.tx_packets;
		stats->tx_bytes		+= local.tx_bytes;
		stats->rx_errors	+= local.rx_errors;
		stats->tx_errors	+= local.tx_errors;
		stats->rx_dropped	+= local.rx_dropped;
		stats->tx_dropped	+= local.tx_dropped;
		stats->rx_noroute	+= local.rx_noroute;
	}
}

static int mpls_fill_stats_af(struct sk_buff *skb,
			      const struct net_device *dev)
{
	struct mpls_link_stats *stats;
	struct mpls_dev *mdev;
	struct nlattr *nla;

	mdev = mpls_dev_get(dev);
	if (!mdev)
		return -ENODATA;

	nla = nla_reserve_64bit(skb, MPLS_STATS_LINK,
				sizeof(struct mpls_link_stats),
				MPLS_STATS_UNSPEC);
	if (!nla)
		return -EMSGSIZE;

	stats = nla_data(nla);
	mpls_get_stats(mdev, stats);

	return 0;
}

static size_t mpls_get_stats_af_size(const struct net_device *dev)
{
	struct mpls_dev *mdev;

	mdev = mpls_dev_get(dev);
	if (!mdev)
		return 0;

	return nla_total_size_64bit(sizeof(struct mpls_link_stats));
}

static int mpls_netconf_fill_devconf(struct sk_buff *skb, struct mpls_dev *mdev,
				     u32 portid, u32 seq, int event,
				     unsigned int flags, int type)
{
	struct nlmsghdr  *nlh;
	struct netconfmsg *ncm;
	bool all = false;

	nlh = nlmsg_put(skb, portid, seq, event, sizeof(struct netconfmsg),
			flags);
	if (!nlh)
		return -EMSGSIZE;

	if (type == NETCONFA_ALL)
		all = true;

	ncm = nlmsg_data(nlh);
	ncm->ncm_family = AF_MPLS;

	if (nla_put_s32(skb, NETCONFA_IFINDEX, mdev->dev->ifindex) < 0)
		goto nla_put_failure;

	if ((all || type == NETCONFA_INPUT) &&
	    nla_put_s32(skb, NETCONFA_INPUT,
			mdev->input_enabled) < 0)
		goto nla_put_failure;

	nlmsg_end(skb, nlh);
	return 0;

nla_put_failure:
	nlmsg_cancel(skb, nlh);
	return -EMSGSIZE;
}

static int mpls_netconf_msgsize_devconf(int type)
{
	int size = NLMSG_ALIGN(sizeof(struct netconfmsg))
			+ nla_total_size(4); /* NETCONFA_IFINDEX */
	bool all = false;

	if (type == NETCONFA_ALL)
		all = true;

	if (all || type == NETCONFA_INPUT)
		size += nla_total_size(4);

	return size;
}

static void mpls_netconf_notify_devconf(struct net *net, int event,
					int type, struct mpls_dev *mdev)
{
	struct sk_buff *skb;
	int err = -ENOBUFS;

	skb = nlmsg_new(mpls_netconf_msgsize_devconf(type), GFP_KERNEL);
	if (!skb)
		goto errout;

	err = mpls_netconf_fill_devconf(skb, mdev, 0, 0, event, 0, type);
	if (err < 0) {
		/* -EMSGSIZE implies BUG in mpls_netconf_msgsize_devconf() */
		WARN_ON(err == -EMSGSIZE);
		kfree_skb(skb);
		goto errout;
	}

	rtnl_notify(skb, net, 0, RTNLGRP_MPLS_NETCONF, NULL, GFP_KERNEL);
	return;
errout:
	if (err < 0)
		rtnl_set_sk_err(net, RTNLGRP_MPLS_NETCONF, err);
}

static const struct nla_policy devconf_mpls_policy[NETCONFA_MAX + 1] = {
	[NETCONFA_IFINDEX]	= { .len = sizeof(int) },
};

static int mpls_netconf_valid_get_req(struct sk_buff *skb,
				      const struct nlmsghdr *nlh,
				      struct nlattr **tb,
				      struct netlink_ext_ack *extack)
{
	int i, err;

	if (nlh->nlmsg_len < nlmsg_msg_size(sizeof(struct netconfmsg))) {
		NL_SET_ERR_MSG_MOD(extack,
				   "Invalid header for netconf get request");
		return -EINVAL;
	}

	if (!netlink_strict_get_check(skb))
<<<<<<< HEAD
		return nlmsg_parse(nlh, sizeof(struct netconfmsg), tb,
				   NETCONFA_MAX, devconf_mpls_policy, extack);

	err = nlmsg_parse_strict(nlh, sizeof(struct netconfmsg), tb,
				 NETCONFA_MAX, devconf_mpls_policy, extack);
=======
		return nlmsg_parse_deprecated(nlh, sizeof(struct netconfmsg),
					      tb, NETCONFA_MAX,
					      devconf_mpls_policy, extack);

	err = nlmsg_parse_deprecated_strict(nlh, sizeof(struct netconfmsg),
					    tb, NETCONFA_MAX,
					    devconf_mpls_policy, extack);
>>>>>>> 0ecfebd2
	if (err)
		return err;

	for (i = 0; i <= NETCONFA_MAX; i++) {
		if (!tb[i])
			continue;

		switch (i) {
		case NETCONFA_IFINDEX:
			break;
		default:
			NL_SET_ERR_MSG_MOD(extack, "Unsupported attribute in netconf get request");
			return -EINVAL;
		}
	}

	return 0;
}

static int mpls_netconf_get_devconf(struct sk_buff *in_skb,
				    struct nlmsghdr *nlh,
				    struct netlink_ext_ack *extack)
{
	struct net *net = sock_net(in_skb->sk);
	struct nlattr *tb[NETCONFA_MAX + 1];
	struct net_device *dev;
	struct mpls_dev *mdev;
	struct sk_buff *skb;
	int ifindex;
	int err;

	err = mpls_netconf_valid_get_req(in_skb, nlh, tb, extack);
	if (err < 0)
		goto errout;

	err = -EINVAL;
	if (!tb[NETCONFA_IFINDEX])
		goto errout;

	ifindex = nla_get_s32(tb[NETCONFA_IFINDEX]);
	dev = __dev_get_by_index(net, ifindex);
	if (!dev)
		goto errout;

	mdev = mpls_dev_get(dev);
	if (!mdev)
		goto errout;

	err = -ENOBUFS;
	skb = nlmsg_new(mpls_netconf_msgsize_devconf(NETCONFA_ALL), GFP_KERNEL);
	if (!skb)
		goto errout;

	err = mpls_netconf_fill_devconf(skb, mdev,
					NETLINK_CB(in_skb).portid,
					nlh->nlmsg_seq, RTM_NEWNETCONF, 0,
					NETCONFA_ALL);
	if (err < 0) {
		/* -EMSGSIZE implies BUG in mpls_netconf_msgsize_devconf() */
		WARN_ON(err == -EMSGSIZE);
		kfree_skb(skb);
		goto errout;
	}
	err = rtnl_unicast(skb, net, NETLINK_CB(in_skb).portid);
errout:
	return err;
}

static int mpls_netconf_dump_devconf(struct sk_buff *skb,
				     struct netlink_callback *cb)
{
	const struct nlmsghdr *nlh = cb->nlh;
	struct net *net = sock_net(skb->sk);
	struct hlist_head *head;
	struct net_device *dev;
	struct mpls_dev *mdev;
	int idx, s_idx;
	int h, s_h;

	if (cb->strict_check) {
		struct netlink_ext_ack *extack = cb->extack;
		struct netconfmsg *ncm;

		if (nlh->nlmsg_len < nlmsg_msg_size(sizeof(*ncm))) {
			NL_SET_ERR_MSG_MOD(extack, "Invalid header for netconf dump request");
			return -EINVAL;
		}

		if (nlmsg_attrlen(nlh, sizeof(*ncm))) {
			NL_SET_ERR_MSG_MOD(extack, "Invalid data after header in netconf dump request");
			return -EINVAL;
		}
	}

	s_h = cb->args[0];
	s_idx = idx = cb->args[1];

	for (h = s_h; h < NETDEV_HASHENTRIES; h++, s_idx = 0) {
		idx = 0;
		head = &net->dev_index_head[h];
		rcu_read_lock();
		cb->seq = net->dev_base_seq;
		hlist_for_each_entry_rcu(dev, head, index_hlist) {
			if (idx < s_idx)
				goto cont;
			mdev = mpls_dev_get(dev);
			if (!mdev)
				goto cont;
			if (mpls_netconf_fill_devconf(skb, mdev,
						      NETLINK_CB(cb->skb).portid,
						      nlh->nlmsg_seq,
						      RTM_NEWNETCONF,
						      NLM_F_MULTI,
						      NETCONFA_ALL) < 0) {
				rcu_read_unlock();
				goto done;
			}
			nl_dump_check_consistent(cb, nlmsg_hdr(skb));
cont:
			idx++;
		}
		rcu_read_unlock();
	}
done:
	cb->args[0] = h;
	cb->args[1] = idx;

	return skb->len;
}

#define MPLS_PERDEV_SYSCTL_OFFSET(field)	\
	(&((struct mpls_dev *)0)->field)

static int mpls_conf_proc(struct ctl_table *ctl, int write,
			  void __user *buffer,
			  size_t *lenp, loff_t *ppos)
{
	int oval = *(int *)ctl->data;
	int ret = proc_dointvec(ctl, write, buffer, lenp, ppos);

	if (write) {
		struct mpls_dev *mdev = ctl->extra1;
		int i = (int *)ctl->data - (int *)mdev;
		struct net *net = ctl->extra2;
		int val = *(int *)ctl->data;

		if (i == offsetof(struct mpls_dev, input_enabled) &&
		    val != oval) {
			mpls_netconf_notify_devconf(net, RTM_NEWNETCONF,
						    NETCONFA_INPUT, mdev);
		}
	}

	return ret;
}

static const struct ctl_table mpls_dev_table[] = {
	{
		.procname	= "input",
		.maxlen		= sizeof(int),
		.mode		= 0644,
		.proc_handler	= mpls_conf_proc,
		.data		= MPLS_PERDEV_SYSCTL_OFFSET(input_enabled),
	},
	{ }
};

static int mpls_dev_sysctl_register(struct net_device *dev,
				    struct mpls_dev *mdev)
{
	char path[sizeof("net/mpls/conf/") + IFNAMSIZ];
	struct net *net = dev_net(dev);
	struct ctl_table *table;
	int i;

	table = kmemdup(&mpls_dev_table, sizeof(mpls_dev_table), GFP_KERNEL);
	if (!table)
		goto out;

	/* Table data contains only offsets relative to the base of
	 * the mdev at this point, so make them absolute.
	 */
	for (i = 0; i < ARRAY_SIZE(mpls_dev_table); i++) {
		table[i].data = (char *)mdev + (uintptr_t)table[i].data;
		table[i].extra1 = mdev;
		table[i].extra2 = net;
	}

	snprintf(path, sizeof(path), "net/mpls/conf/%s", dev->name);

	mdev->sysctl = register_net_sysctl(net, path, table);
	if (!mdev->sysctl)
		goto free;

	mpls_netconf_notify_devconf(net, RTM_NEWNETCONF, NETCONFA_ALL, mdev);
	return 0;

free:
	kfree(table);
out:
	return -ENOBUFS;
}

static void mpls_dev_sysctl_unregister(struct net_device *dev,
				       struct mpls_dev *mdev)
{
	struct net *net = dev_net(dev);
	struct ctl_table *table;

	table = mdev->sysctl->ctl_table_arg;
	unregister_net_sysctl_table(mdev->sysctl);
	kfree(table);

	mpls_netconf_notify_devconf(net, RTM_DELNETCONF, 0, mdev);
}

static struct mpls_dev *mpls_add_dev(struct net_device *dev)
{
	struct mpls_dev *mdev;
	int err = -ENOMEM;
	int i;

	ASSERT_RTNL();

	mdev = kzalloc(sizeof(*mdev), GFP_KERNEL);
	if (!mdev)
		return ERR_PTR(err);

	mdev->stats = alloc_percpu(struct mpls_pcpu_stats);
	if (!mdev->stats)
		goto free;

	for_each_possible_cpu(i) {
		struct mpls_pcpu_stats *mpls_stats;

		mpls_stats = per_cpu_ptr(mdev->stats, i);
		u64_stats_init(&mpls_stats->syncp);
	}

	mdev->dev = dev;

	err = mpls_dev_sysctl_register(dev, mdev);
	if (err)
		goto free;

	rcu_assign_pointer(dev->mpls_ptr, mdev);

	return mdev;

free:
	free_percpu(mdev->stats);
	kfree(mdev);
	return ERR_PTR(err);
}

static void mpls_dev_destroy_rcu(struct rcu_head *head)
{
	struct mpls_dev *mdev = container_of(head, struct mpls_dev, rcu);

	free_percpu(mdev->stats);
	kfree(mdev);
}

static void mpls_ifdown(struct net_device *dev, int event)
{
	struct mpls_route __rcu **platform_label;
	struct net *net = dev_net(dev);
	u8 alive, deleted;
	unsigned index;

	platform_label = rtnl_dereference(net->mpls.platform_label);
	for (index = 0; index < net->mpls.platform_labels; index++) {
		struct mpls_route *rt = rtnl_dereference(platform_label[index]);

		if (!rt)
			continue;

		alive = 0;
		deleted = 0;
		change_nexthops(rt) {
			unsigned int nh_flags = nh->nh_flags;

			if (rtnl_dereference(nh->nh_dev) != dev)
				goto next;

			switch (event) {
			case NETDEV_DOWN:
			case NETDEV_UNREGISTER:
				nh_flags |= RTNH_F_DEAD;
				/* fall through */
			case NETDEV_CHANGE:
				nh_flags |= RTNH_F_LINKDOWN;
				break;
			}
			if (event == NETDEV_UNREGISTER)
				RCU_INIT_POINTER(nh->nh_dev, NULL);

			if (nh->nh_flags != nh_flags)
				WRITE_ONCE(nh->nh_flags, nh_flags);
next:
			if (!(nh_flags & (RTNH_F_DEAD | RTNH_F_LINKDOWN)))
				alive++;
			if (!rtnl_dereference(nh->nh_dev))
				deleted++;
		} endfor_nexthops(rt);

		WRITE_ONCE(rt->rt_nhn_alive, alive);

		/* if there are no more nexthops, delete the route */
		if (event == NETDEV_UNREGISTER && deleted == rt->rt_nhn)
			mpls_route_update(net, index, NULL, NULL);
	}
}

static void mpls_ifup(struct net_device *dev, unsigned int flags)
{
	struct mpls_route __rcu **platform_label;
	struct net *net = dev_net(dev);
	unsigned index;
	u8 alive;

	platform_label = rtnl_dereference(net->mpls.platform_label);
	for (index = 0; index < net->mpls.platform_labels; index++) {
		struct mpls_route *rt = rtnl_dereference(platform_label[index]);

		if (!rt)
			continue;

		alive = 0;
		change_nexthops(rt) {
			unsigned int nh_flags = nh->nh_flags;
			struct net_device *nh_dev =
				rtnl_dereference(nh->nh_dev);

			if (!(nh_flags & flags)) {
				alive++;
				continue;
			}
			if (nh_dev != dev)
				continue;
			alive++;
			nh_flags &= ~flags;
			WRITE_ONCE(nh->nh_flags, nh_flags);
		} endfor_nexthops(rt);

		WRITE_ONCE(rt->rt_nhn_alive, alive);
	}
}

static int mpls_dev_notify(struct notifier_block *this, unsigned long event,
			   void *ptr)
{
	struct net_device *dev = netdev_notifier_info_to_dev(ptr);
	struct mpls_dev *mdev;
	unsigned int flags;

	if (event == NETDEV_REGISTER) {

		/* For now just support Ethernet, IPGRE, IP6GRE, SIT and
		 * IPIP devices
		 */
		if (dev->type == ARPHRD_ETHER ||
		    dev->type == ARPHRD_LOOPBACK ||
		    dev->type == ARPHRD_IPGRE ||
		    dev->type == ARPHRD_IP6GRE ||
		    dev->type == ARPHRD_SIT ||
		    dev->type == ARPHRD_TUNNEL) {
			mdev = mpls_add_dev(dev);
			if (IS_ERR(mdev))
				return notifier_from_errno(PTR_ERR(mdev));
		}
		return NOTIFY_OK;
	}

	mdev = mpls_dev_get(dev);
	if (!mdev)
		return NOTIFY_OK;

	switch (event) {
	case NETDEV_DOWN:
		mpls_ifdown(dev, event);
		break;
	case NETDEV_UP:
		flags = dev_get_flags(dev);
		if (flags & (IFF_RUNNING | IFF_LOWER_UP))
			mpls_ifup(dev, RTNH_F_DEAD | RTNH_F_LINKDOWN);
		else
			mpls_ifup(dev, RTNH_F_DEAD);
		break;
	case NETDEV_CHANGE:
		flags = dev_get_flags(dev);
		if (flags & (IFF_RUNNING | IFF_LOWER_UP))
			mpls_ifup(dev, RTNH_F_DEAD | RTNH_F_LINKDOWN);
		else
			mpls_ifdown(dev, event);
		break;
	case NETDEV_UNREGISTER:
		mpls_ifdown(dev, event);
		mdev = mpls_dev_get(dev);
		if (mdev) {
			mpls_dev_sysctl_unregister(dev, mdev);
			RCU_INIT_POINTER(dev->mpls_ptr, NULL);
			call_rcu(&mdev->rcu, mpls_dev_destroy_rcu);
		}
		break;
	case NETDEV_CHANGENAME:
		mdev = mpls_dev_get(dev);
		if (mdev) {
			int err;

			mpls_dev_sysctl_unregister(dev, mdev);
			err = mpls_dev_sysctl_register(dev, mdev);
			if (err)
				return notifier_from_errno(err);
		}
		break;
	}
	return NOTIFY_OK;
}

static struct notifier_block mpls_dev_notifier = {
	.notifier_call = mpls_dev_notify,
};

static int nla_put_via(struct sk_buff *skb,
		       u8 table, const void *addr, int alen)
{
	static const int table_to_family[NEIGH_NR_TABLES + 1] = {
		AF_INET, AF_INET6, AF_DECnet, AF_PACKET,
	};
	struct nlattr *nla;
	struct rtvia *via;
	int family = AF_UNSPEC;

	nla = nla_reserve(skb, RTA_VIA, alen + 2);
	if (!nla)
		return -EMSGSIZE;

	if (table <= NEIGH_NR_TABLES)
		family = table_to_family[table];

	via = nla_data(nla);
	via->rtvia_family = family;
	memcpy(via->rtvia_addr, addr, alen);
	return 0;
}

int nla_put_labels(struct sk_buff *skb, int attrtype,
		   u8 labels, const u32 label[])
{
	struct nlattr *nla;
	struct mpls_shim_hdr *nla_label;
	bool bos;
	int i;
	nla = nla_reserve(skb, attrtype, labels*4);
	if (!nla)
		return -EMSGSIZE;

	nla_label = nla_data(nla);
	bos = true;
	for (i = labels - 1; i >= 0; i--) {
		nla_label[i] = mpls_entry_encode(label[i], 0, 0, bos);
		bos = false;
	}

	return 0;
}
EXPORT_SYMBOL_GPL(nla_put_labels);

int nla_get_labels(const struct nlattr *nla, u8 max_labels, u8 *labels,
		   u32 label[], struct netlink_ext_ack *extack)
{
	unsigned len = nla_len(nla);
	struct mpls_shim_hdr *nla_label;
	u8 nla_labels;
	bool bos;
	int i;

	/* len needs to be an even multiple of 4 (the label size). Number
	 * of labels is a u8 so check for overflow.
	 */
	if (len & 3 || len / 4 > 255) {
		NL_SET_ERR_MSG_ATTR(extack, nla,
				    "Invalid length for labels attribute");
		return -EINVAL;
	}

	/* Limit the number of new labels allowed */
	nla_labels = len/4;
	if (nla_labels > max_labels) {
		NL_SET_ERR_MSG(extack, "Too many labels");
		return -EINVAL;
	}

	/* when label == NULL, caller wants number of labels */
	if (!label)
		goto out;

	nla_label = nla_data(nla);
	bos = true;
	for (i = nla_labels - 1; i >= 0; i--, bos = false) {
		struct mpls_entry_decoded dec;
		dec = mpls_entry_decode(nla_label + i);

		/* Ensure the bottom of stack flag is properly set
		 * and ttl and tc are both clear.
		 */
		if (dec.ttl) {
			NL_SET_ERR_MSG_ATTR(extack, nla,
					    "TTL in label must be 0");
			return -EINVAL;
		}

		if (dec.tc) {
			NL_SET_ERR_MSG_ATTR(extack, nla,
					    "Traffic class in label must be 0");
			return -EINVAL;
		}

		if (dec.bos != bos) {
			NL_SET_BAD_ATTR(extack, nla);
			if (bos) {
				NL_SET_ERR_MSG(extack,
					       "BOS bit must be set in first label");
			} else {
				NL_SET_ERR_MSG(extack,
					       "BOS bit can only be set in first label");
			}
			return -EINVAL;
		}

		switch (dec.label) {
		case MPLS_LABEL_IMPLNULL:
			/* RFC3032: This is a label that an LSR may
			 * assign and distribute, but which never
			 * actually appears in the encapsulation.
			 */
			NL_SET_ERR_MSG_ATTR(extack, nla,
					    "Implicit NULL Label (3) can not be used in encapsulation");
			return -EINVAL;
		}

		label[i] = dec.label;
	}
out:
	*labels = nla_labels;
	return 0;
}
EXPORT_SYMBOL_GPL(nla_get_labels);

static int rtm_to_route_config(struct sk_buff *skb,
			       struct nlmsghdr *nlh,
			       struct mpls_route_config *cfg,
			       struct netlink_ext_ack *extack)
{
	struct rtmsg *rtm;
	struct nlattr *tb[RTA_MAX+1];
	int index;
	int err;

	err = nlmsg_parse_deprecated(nlh, sizeof(*rtm), tb, RTA_MAX,
				     rtm_mpls_policy, extack);
	if (err < 0)
		goto errout;

	err = -EINVAL;
	rtm = nlmsg_data(nlh);

	if (rtm->rtm_family != AF_MPLS) {
		NL_SET_ERR_MSG(extack, "Invalid address family in rtmsg");
		goto errout;
	}
	if (rtm->rtm_dst_len != 20) {
		NL_SET_ERR_MSG(extack, "rtm_dst_len must be 20 for MPLS");
		goto errout;
	}
	if (rtm->rtm_src_len != 0) {
		NL_SET_ERR_MSG(extack, "rtm_src_len must be 0 for MPLS");
		goto errout;
	}
	if (rtm->rtm_tos != 0) {
		NL_SET_ERR_MSG(extack, "rtm_tos must be 0 for MPLS");
		goto errout;
	}
	if (rtm->rtm_table != RT_TABLE_MAIN) {
		NL_SET_ERR_MSG(extack,
			       "MPLS only supports the main route table");
		goto errout;
	}
	/* Any value is acceptable for rtm_protocol */

	/* As mpls uses destination specific addresses
	 * (or source specific address in the case of multicast)
	 * all addresses have universal scope.
	 */
	if (rtm->rtm_scope != RT_SCOPE_UNIVERSE) {
		NL_SET_ERR_MSG(extack,
			       "Invalid route scope  - MPLS only supports UNIVERSE");
		goto errout;
	}
	if (rtm->rtm_type != RTN_UNICAST) {
		NL_SET_ERR_MSG(extack,
			       "Invalid route type - MPLS only supports UNICAST");
		goto errout;
	}
	if (rtm->rtm_flags != 0) {
		NL_SET_ERR_MSG(extack, "rtm_flags must be 0 for MPLS");
		goto errout;
	}

	cfg->rc_label		= LABEL_NOT_SPECIFIED;
	cfg->rc_protocol	= rtm->rtm_protocol;
	cfg->rc_via_table	= MPLS_NEIGH_TABLE_UNSPEC;
	cfg->rc_ttl_propagate	= MPLS_TTL_PROP_DEFAULT;
	cfg->rc_nlflags		= nlh->nlmsg_flags;
	cfg->rc_nlinfo.portid	= NETLINK_CB(skb).portid;
	cfg->rc_nlinfo.nlh	= nlh;
	cfg->rc_nlinfo.nl_net	= sock_net(skb->sk);

	for (index = 0; index <= RTA_MAX; index++) {
		struct nlattr *nla = tb[index];
		if (!nla)
			continue;

		switch (index) {
		case RTA_OIF:
			cfg->rc_ifindex = nla_get_u32(nla);
			break;
		case RTA_NEWDST:
			if (nla_get_labels(nla, MAX_NEW_LABELS,
					   &cfg->rc_output_labels,
					   cfg->rc_output_label, extack))
				goto errout;
			break;
		case RTA_DST:
		{
			u8 label_count;
			if (nla_get_labels(nla, 1, &label_count,
					   &cfg->rc_label, extack))
				goto errout;

			if (!mpls_label_ok(cfg->rc_nlinfo.nl_net,
					   &cfg->rc_label, extack))
				goto errout;
			break;
		}
		case RTA_GATEWAY:
			NL_SET_ERR_MSG(extack, "MPLS does not support RTA_GATEWAY attribute");
			goto errout;
		case RTA_VIA:
		{
			if (nla_get_via(nla, &cfg->rc_via_alen,
					&cfg->rc_via_table, cfg->rc_via,
					extack))
				goto errout;
			break;
		}
		case RTA_MULTIPATH:
		{
			cfg->rc_mp = nla_data(nla);
			cfg->rc_mp_len = nla_len(nla);
			break;
		}
		case RTA_TTL_PROPAGATE:
		{
			u8 ttl_propagate = nla_get_u8(nla);

			if (ttl_propagate > 1) {
				NL_SET_ERR_MSG_ATTR(extack, nla,
						    "RTA_TTL_PROPAGATE can only be 0 or 1");
				goto errout;
			}
			cfg->rc_ttl_propagate = ttl_propagate ?
				MPLS_TTL_PROP_ENABLED :
				MPLS_TTL_PROP_DISABLED;
			break;
		}
		default:
			NL_SET_ERR_MSG_ATTR(extack, nla, "Unknown attribute");
			/* Unsupported attribute */
			goto errout;
		}
	}

	err = 0;
errout:
	return err;
}

static int mpls_rtm_delroute(struct sk_buff *skb, struct nlmsghdr *nlh,
			     struct netlink_ext_ack *extack)
{
	struct mpls_route_config *cfg;
	int err;

	cfg = kzalloc(sizeof(*cfg), GFP_KERNEL);
	if (!cfg)
		return -ENOMEM;

	err = rtm_to_route_config(skb, nlh, cfg, extack);
	if (err < 0)
		goto out;

	err = mpls_route_del(cfg, extack);
out:
	kfree(cfg);

	return err;
}


static int mpls_rtm_newroute(struct sk_buff *skb, struct nlmsghdr *nlh,
			     struct netlink_ext_ack *extack)
{
	struct mpls_route_config *cfg;
	int err;

	cfg = kzalloc(sizeof(*cfg), GFP_KERNEL);
	if (!cfg)
		return -ENOMEM;

	err = rtm_to_route_config(skb, nlh, cfg, extack);
	if (err < 0)
		goto out;

	err = mpls_route_add(cfg, extack);
out:
	kfree(cfg);

	return err;
}

static int mpls_dump_route(struct sk_buff *skb, u32 portid, u32 seq, int event,
			   u32 label, struct mpls_route *rt, int flags)
{
	struct net_device *dev;
	struct nlmsghdr *nlh;
	struct rtmsg *rtm;

	nlh = nlmsg_put(skb, portid, seq, event, sizeof(*rtm), flags);
	if (nlh == NULL)
		return -EMSGSIZE;

	rtm = nlmsg_data(nlh);
	rtm->rtm_family = AF_MPLS;
	rtm->rtm_dst_len = 20;
	rtm->rtm_src_len = 0;
	rtm->rtm_tos = 0;
	rtm->rtm_table = RT_TABLE_MAIN;
	rtm->rtm_protocol = rt->rt_protocol;
	rtm->rtm_scope = RT_SCOPE_UNIVERSE;
	rtm->rtm_type = RTN_UNICAST;
	rtm->rtm_flags = 0;

	if (nla_put_labels(skb, RTA_DST, 1, &label))
		goto nla_put_failure;

	if (rt->rt_ttl_propagate != MPLS_TTL_PROP_DEFAULT) {
		bool ttl_propagate =
			rt->rt_ttl_propagate == MPLS_TTL_PROP_ENABLED;

		if (nla_put_u8(skb, RTA_TTL_PROPAGATE,
			       ttl_propagate))
			goto nla_put_failure;
	}
	if (rt->rt_nhn == 1) {
		const struct mpls_nh *nh = rt->rt_nh;

		if (nh->nh_labels &&
		    nla_put_labels(skb, RTA_NEWDST, nh->nh_labels,
				   nh->nh_label))
			goto nla_put_failure;
		if (nh->nh_via_table != MPLS_NEIGH_TABLE_UNSPEC &&
		    nla_put_via(skb, nh->nh_via_table, mpls_nh_via(rt, nh),
				nh->nh_via_alen))
			goto nla_put_failure;
		dev = rtnl_dereference(nh->nh_dev);
		if (dev && nla_put_u32(skb, RTA_OIF, dev->ifindex))
			goto nla_put_failure;
		if (nh->nh_flags & RTNH_F_LINKDOWN)
			rtm->rtm_flags |= RTNH_F_LINKDOWN;
		if (nh->nh_flags & RTNH_F_DEAD)
			rtm->rtm_flags |= RTNH_F_DEAD;
	} else {
		struct rtnexthop *rtnh;
		struct nlattr *mp;
		u8 linkdown = 0;
		u8 dead = 0;

		mp = nla_nest_start_noflag(skb, RTA_MULTIPATH);
		if (!mp)
			goto nla_put_failure;

		for_nexthops(rt) {
			dev = rtnl_dereference(nh->nh_dev);
			if (!dev)
				continue;

			rtnh = nla_reserve_nohdr(skb, sizeof(*rtnh));
			if (!rtnh)
				goto nla_put_failure;

			rtnh->rtnh_ifindex = dev->ifindex;
			if (nh->nh_flags & RTNH_F_LINKDOWN) {
				rtnh->rtnh_flags |= RTNH_F_LINKDOWN;
				linkdown++;
			}
			if (nh->nh_flags & RTNH_F_DEAD) {
				rtnh->rtnh_flags |= RTNH_F_DEAD;
				dead++;
			}

			if (nh->nh_labels && nla_put_labels(skb, RTA_NEWDST,
							    nh->nh_labels,
							    nh->nh_label))
				goto nla_put_failure;
			if (nh->nh_via_table != MPLS_NEIGH_TABLE_UNSPEC &&
			    nla_put_via(skb, nh->nh_via_table,
					mpls_nh_via(rt, nh),
					nh->nh_via_alen))
				goto nla_put_failure;

			/* length of rtnetlink header + attributes */
			rtnh->rtnh_len = nlmsg_get_pos(skb) - (void *)rtnh;
		} endfor_nexthops(rt);

		if (linkdown == rt->rt_nhn)
			rtm->rtm_flags |= RTNH_F_LINKDOWN;
		if (dead == rt->rt_nhn)
			rtm->rtm_flags |= RTNH_F_DEAD;

		nla_nest_end(skb, mp);
	}

	nlmsg_end(skb, nlh);
	return 0;

nla_put_failure:
	nlmsg_cancel(skb, nlh);
	return -EMSGSIZE;
}

#if IS_ENABLED(CONFIG_INET)
static int mpls_valid_fib_dump_req(struct net *net, const struct nlmsghdr *nlh,
				   struct fib_dump_filter *filter,
				   struct netlink_callback *cb)
{
	return ip_valid_fib_dump_req(net, nlh, filter, cb);
}
#else
static int mpls_valid_fib_dump_req(struct net *net, const struct nlmsghdr *nlh,
				   struct fib_dump_filter *filter,
				   struct netlink_callback *cb)
{
	struct netlink_ext_ack *extack = cb->extack;
	struct nlattr *tb[RTA_MAX + 1];
	struct rtmsg *rtm;
	int err, i;

	if (nlh->nlmsg_len < nlmsg_msg_size(sizeof(*rtm))) {
		NL_SET_ERR_MSG_MOD(extack, "Invalid header for FIB dump request");
		return -EINVAL;
	}

	rtm = nlmsg_data(nlh);
	if (rtm->rtm_dst_len || rtm->rtm_src_len  || rtm->rtm_tos   ||
	    rtm->rtm_table   || rtm->rtm_scope    || rtm->rtm_type  ||
	    rtm->rtm_flags) {
		NL_SET_ERR_MSG_MOD(extack, "Invalid values in header for FIB dump request");
		return -EINVAL;
	}

	if (rtm->rtm_protocol) {
		filter->protocol = rtm->rtm_protocol;
		filter->filter_set = 1;
		cb->answer_flags = NLM_F_DUMP_FILTERED;
	}

	err = nlmsg_parse_deprecated_strict(nlh, sizeof(*rtm), tb, RTA_MAX,
					    rtm_mpls_policy, extack);
	if (err < 0)
		return err;

	for (i = 0; i <= RTA_MAX; ++i) {
		int ifindex;

		if (i == RTA_OIF) {
			ifindex = nla_get_u32(tb[i]);
			filter->dev = __dev_get_by_index(net, ifindex);
			if (!filter->dev)
				return -ENODEV;
			filter->filter_set = 1;
		} else if (tb[i]) {
			NL_SET_ERR_MSG_MOD(extack, "Unsupported attribute in dump request");
			return -EINVAL;
		}
	}

	return 0;
}
#endif

static bool mpls_rt_uses_dev(struct mpls_route *rt,
			     const struct net_device *dev)
{
	struct net_device *nh_dev;

	if (rt->rt_nhn == 1) {
		struct mpls_nh *nh = rt->rt_nh;

		nh_dev = rtnl_dereference(nh->nh_dev);
		if (dev == nh_dev)
			return true;
	} else {
		for_nexthops(rt) {
			nh_dev = rtnl_dereference(nh->nh_dev);
			if (nh_dev == dev)
				return true;
		} endfor_nexthops(rt);
	}

	return false;
}

static int mpls_dump_routes(struct sk_buff *skb, struct netlink_callback *cb)
{
	const struct nlmsghdr *nlh = cb->nlh;
	struct net *net = sock_net(skb->sk);
	struct mpls_route __rcu **platform_label;
	struct fib_dump_filter filter = {};
	unsigned int flags = NLM_F_MULTI;
	size_t platform_labels;
	unsigned int index;

	ASSERT_RTNL();

	if (cb->strict_check) {
		int err;

		err = mpls_valid_fib_dump_req(net, nlh, &filter, cb);
		if (err < 0)
			return err;

		/* for MPLS, there is only 1 table with fixed type and flags.
		 * If either are set in the filter then return nothing.
		 */
		if ((filter.table_id && filter.table_id != RT_TABLE_MAIN) ||
		    (filter.rt_type && filter.rt_type != RTN_UNICAST) ||
		     filter.flags)
			return skb->len;
	}

	index = cb->args[0];
	if (index < MPLS_LABEL_FIRST_UNRESERVED)
		index = MPLS_LABEL_FIRST_UNRESERVED;

	platform_label = rtnl_dereference(net->mpls.platform_label);
	platform_labels = net->mpls.platform_labels;

	if (filter.filter_set)
		flags |= NLM_F_DUMP_FILTERED;

	for (; index < platform_labels; index++) {
		struct mpls_route *rt;

		rt = rtnl_dereference(platform_label[index]);
		if (!rt)
			continue;

		if ((filter.dev && !mpls_rt_uses_dev(rt, filter.dev)) ||
		    (filter.protocol && rt->rt_protocol != filter.protocol))
			continue;

		if (mpls_dump_route(skb, NETLINK_CB(cb->skb).portid,
				    cb->nlh->nlmsg_seq, RTM_NEWROUTE,
				    index, rt, flags) < 0)
			break;
	}
	cb->args[0] = index;

	return skb->len;
}

static inline size_t lfib_nlmsg_size(struct mpls_route *rt)
{
	size_t payload =
		NLMSG_ALIGN(sizeof(struct rtmsg))
		+ nla_total_size(4)			/* RTA_DST */
		+ nla_total_size(1);			/* RTA_TTL_PROPAGATE */

	if (rt->rt_nhn == 1) {
		struct mpls_nh *nh = rt->rt_nh;

		if (nh->nh_dev)
			payload += nla_total_size(4); /* RTA_OIF */
		if (nh->nh_via_table != MPLS_NEIGH_TABLE_UNSPEC) /* RTA_VIA */
			payload += nla_total_size(2 + nh->nh_via_alen);
		if (nh->nh_labels) /* RTA_NEWDST */
			payload += nla_total_size(nh->nh_labels * 4);
	} else {
		/* each nexthop is packed in an attribute */
		size_t nhsize = 0;

		for_nexthops(rt) {
			if (!rtnl_dereference(nh->nh_dev))
				continue;
			nhsize += nla_total_size(sizeof(struct rtnexthop));
			/* RTA_VIA */
			if (nh->nh_via_table != MPLS_NEIGH_TABLE_UNSPEC)
				nhsize += nla_total_size(2 + nh->nh_via_alen);
			if (nh->nh_labels)
				nhsize += nla_total_size(nh->nh_labels * 4);
		} endfor_nexthops(rt);
		/* nested attribute */
		payload += nla_total_size(nhsize);
	}

	return payload;
}

static void rtmsg_lfib(int event, u32 label, struct mpls_route *rt,
		       struct nlmsghdr *nlh, struct net *net, u32 portid,
		       unsigned int nlm_flags)
{
	struct sk_buff *skb;
	u32 seq = nlh ? nlh->nlmsg_seq : 0;
	int err = -ENOBUFS;

	skb = nlmsg_new(lfib_nlmsg_size(rt), GFP_KERNEL);
	if (skb == NULL)
		goto errout;

	err = mpls_dump_route(skb, portid, seq, event, label, rt, nlm_flags);
	if (err < 0) {
		/* -EMSGSIZE implies BUG in lfib_nlmsg_size */
		WARN_ON(err == -EMSGSIZE);
		kfree_skb(skb);
		goto errout;
	}
	rtnl_notify(skb, net, portid, RTNLGRP_MPLS_ROUTE, nlh, GFP_KERNEL);

	return;
errout:
	if (err < 0)
		rtnl_set_sk_err(net, RTNLGRP_MPLS_ROUTE, err);
}

static int mpls_valid_getroute_req(struct sk_buff *skb,
				   const struct nlmsghdr *nlh,
				   struct nlattr **tb,
				   struct netlink_ext_ack *extack)
{
	struct rtmsg *rtm;
	int i, err;

	if (nlh->nlmsg_len < nlmsg_msg_size(sizeof(*rtm))) {
		NL_SET_ERR_MSG_MOD(extack,
				   "Invalid header for get route request");
		return -EINVAL;
	}

	if (!netlink_strict_get_check(skb))
<<<<<<< HEAD
		return nlmsg_parse(nlh, sizeof(*rtm), tb, RTA_MAX,
				   rtm_mpls_policy, extack);
=======
		return nlmsg_parse_deprecated(nlh, sizeof(*rtm), tb, RTA_MAX,
					      rtm_mpls_policy, extack);
>>>>>>> 0ecfebd2

	rtm = nlmsg_data(nlh);
	if ((rtm->rtm_dst_len && rtm->rtm_dst_len != 20) ||
	    rtm->rtm_src_len || rtm->rtm_tos || rtm->rtm_table ||
	    rtm->rtm_protocol || rtm->rtm_scope || rtm->rtm_type) {
		NL_SET_ERR_MSG_MOD(extack, "Invalid values in header for get route request");
		return -EINVAL;
	}
	if (rtm->rtm_flags & ~RTM_F_FIB_MATCH) {
		NL_SET_ERR_MSG_MOD(extack,
				   "Invalid flags for get route request");
		return -EINVAL;
	}

<<<<<<< HEAD
	err = nlmsg_parse_strict(nlh, sizeof(*rtm), tb, RTA_MAX,
				 rtm_mpls_policy, extack);
=======
	err = nlmsg_parse_deprecated_strict(nlh, sizeof(*rtm), tb, RTA_MAX,
					    rtm_mpls_policy, extack);
>>>>>>> 0ecfebd2
	if (err)
		return err;

	if ((tb[RTA_DST] || tb[RTA_NEWDST]) && !rtm->rtm_dst_len) {
		NL_SET_ERR_MSG_MOD(extack, "rtm_dst_len must be 20 for MPLS");
		return -EINVAL;
	}

	for (i = 0; i <= RTA_MAX; i++) {
		if (!tb[i])
			continue;

		switch (i) {
		case RTA_DST:
		case RTA_NEWDST:
			break;
		default:
			NL_SET_ERR_MSG_MOD(extack, "Unsupported attribute in get route request");
			return -EINVAL;
		}
	}

	return 0;
}

static int mpls_getroute(struct sk_buff *in_skb, struct nlmsghdr *in_nlh,
			 struct netlink_ext_ack *extack)
{
	struct net *net = sock_net(in_skb->sk);
	u32 portid = NETLINK_CB(in_skb).portid;
	u32 in_label = LABEL_NOT_SPECIFIED;
	struct nlattr *tb[RTA_MAX + 1];
	u32 labels[MAX_NEW_LABELS];
	struct mpls_shim_hdr *hdr;
	unsigned int hdr_size = 0;
	struct net_device *dev;
	struct mpls_route *rt;
	struct rtmsg *rtm, *r;
	struct nlmsghdr *nlh;
	struct sk_buff *skb;
	struct mpls_nh *nh;
	u8 n_labels;
	int err;

	err = mpls_valid_getroute_req(in_skb, in_nlh, tb, extack);
	if (err < 0)
		goto errout;

	rtm = nlmsg_data(in_nlh);

	if (tb[RTA_DST]) {
		u8 label_count;

		if (nla_get_labels(tb[RTA_DST], 1, &label_count,
				   &in_label, extack)) {
			err = -EINVAL;
			goto errout;
		}

		if (!mpls_label_ok(net, &in_label, extack)) {
			err = -EINVAL;
			goto errout;
		}
	}

	rt = mpls_route_input_rcu(net, in_label);
	if (!rt) {
		err = -ENETUNREACH;
		goto errout;
	}

	if (rtm->rtm_flags & RTM_F_FIB_MATCH) {
		skb = nlmsg_new(lfib_nlmsg_size(rt), GFP_KERNEL);
		if (!skb) {
			err = -ENOBUFS;
			goto errout;
		}

		err = mpls_dump_route(skb, portid, in_nlh->nlmsg_seq,
				      RTM_NEWROUTE, in_label, rt, 0);
		if (err < 0) {
			/* -EMSGSIZE implies BUG in lfib_nlmsg_size */
			WARN_ON(err == -EMSGSIZE);
			goto errout_free;
		}

		return rtnl_unicast(skb, net, portid);
	}

	if (tb[RTA_NEWDST]) {
		if (nla_get_labels(tb[RTA_NEWDST], MAX_NEW_LABELS, &n_labels,
				   labels, extack) != 0) {
			err = -EINVAL;
			goto errout;
		}

		hdr_size = n_labels * sizeof(struct mpls_shim_hdr);
	}

	skb = alloc_skb(NLMSG_GOODSIZE, GFP_KERNEL);
	if (!skb) {
		err = -ENOBUFS;
		goto errout;
	}

	skb->protocol = htons(ETH_P_MPLS_UC);

	if (hdr_size) {
		bool bos;
		int i;

		if (skb_cow(skb, hdr_size)) {
			err = -ENOBUFS;
			goto errout_free;
		}

		skb_reserve(skb, hdr_size);
		skb_push(skb, hdr_size);
		skb_reset_network_header(skb);

		/* Push new labels */
		hdr = mpls_hdr(skb);
		bos = true;
		for (i = n_labels - 1; i >= 0; i--) {
			hdr[i] = mpls_entry_encode(labels[i],
						   1, 0, bos);
			bos = false;
		}
	}

	nh = mpls_select_multipath(rt, skb);
	if (!nh) {
		err = -ENETUNREACH;
		goto errout_free;
	}

	if (hdr_size) {
		skb_pull(skb, hdr_size);
		skb_reset_network_header(skb);
	}

	nlh = nlmsg_put(skb, portid, in_nlh->nlmsg_seq,
			RTM_NEWROUTE, sizeof(*r), 0);
	if (!nlh) {
		err = -EMSGSIZE;
		goto errout_free;
	}

	r = nlmsg_data(nlh);
	r->rtm_family	 = AF_MPLS;
	r->rtm_dst_len	= 20;
	r->rtm_src_len	= 0;
	r->rtm_table	= RT_TABLE_MAIN;
	r->rtm_type	= RTN_UNICAST;
	r->rtm_scope	= RT_SCOPE_UNIVERSE;
	r->rtm_protocol = rt->rt_protocol;
	r->rtm_flags	= 0;

	if (nla_put_labels(skb, RTA_DST, 1, &in_label))
		goto nla_put_failure;

	if (nh->nh_labels &&
	    nla_put_labels(skb, RTA_NEWDST, nh->nh_labels,
			   nh->nh_label))
		goto nla_put_failure;

	if (nh->nh_via_table != MPLS_NEIGH_TABLE_UNSPEC &&
	    nla_put_via(skb, nh->nh_via_table, mpls_nh_via(rt, nh),
			nh->nh_via_alen))
		goto nla_put_failure;
	dev = rtnl_dereference(nh->nh_dev);
	if (dev && nla_put_u32(skb, RTA_OIF, dev->ifindex))
		goto nla_put_failure;

	nlmsg_end(skb, nlh);

	err = rtnl_unicast(skb, net, portid);
errout:
	return err;

nla_put_failure:
	nlmsg_cancel(skb, nlh);
	err = -EMSGSIZE;
errout_free:
	kfree_skb(skb);
	return err;
}

static int resize_platform_label_table(struct net *net, size_t limit)
{
	size_t size = sizeof(struct mpls_route *) * limit;
	size_t old_limit;
	size_t cp_size;
	struct mpls_route __rcu **labels = NULL, **old;
	struct mpls_route *rt0 = NULL, *rt2 = NULL;
	unsigned index;

	if (size) {
		labels = kvzalloc(size, GFP_KERNEL);
		if (!labels)
			goto nolabels;
	}

	/* In case the predefined labels need to be populated */
	if (limit > MPLS_LABEL_IPV4NULL) {
		struct net_device *lo = net->loopback_dev;
		rt0 = mpls_rt_alloc(1, lo->addr_len, 0);
		if (IS_ERR(rt0))
			goto nort0;
		RCU_INIT_POINTER(rt0->rt_nh->nh_dev, lo);
		rt0->rt_protocol = RTPROT_KERNEL;
		rt0->rt_payload_type = MPT_IPV4;
		rt0->rt_ttl_propagate = MPLS_TTL_PROP_DEFAULT;
		rt0->rt_nh->nh_via_table = NEIGH_LINK_TABLE;
		rt0->rt_nh->nh_via_alen = lo->addr_len;
		memcpy(__mpls_nh_via(rt0, rt0->rt_nh), lo->dev_addr,
		       lo->addr_len);
	}
	if (limit > MPLS_LABEL_IPV6NULL) {
		struct net_device *lo = net->loopback_dev;
		rt2 = mpls_rt_alloc(1, lo->addr_len, 0);
		if (IS_ERR(rt2))
			goto nort2;
		RCU_INIT_POINTER(rt2->rt_nh->nh_dev, lo);
		rt2->rt_protocol = RTPROT_KERNEL;
		rt2->rt_payload_type = MPT_IPV6;
		rt2->rt_ttl_propagate = MPLS_TTL_PROP_DEFAULT;
		rt2->rt_nh->nh_via_table = NEIGH_LINK_TABLE;
		rt2->rt_nh->nh_via_alen = lo->addr_len;
		memcpy(__mpls_nh_via(rt2, rt2->rt_nh), lo->dev_addr,
		       lo->addr_len);
	}

	rtnl_lock();
	/* Remember the original table */
	old = rtnl_dereference(net->mpls.platform_label);
	old_limit = net->mpls.platform_labels;

	/* Free any labels beyond the new table */
	for (index = limit; index < old_limit; index++)
		mpls_route_update(net, index, NULL, NULL);

	/* Copy over the old labels */
	cp_size = size;
	if (old_limit < limit)
		cp_size = old_limit * sizeof(struct mpls_route *);

	memcpy(labels, old, cp_size);

	/* If needed set the predefined labels */
	if ((old_limit <= MPLS_LABEL_IPV6NULL) &&
	    (limit > MPLS_LABEL_IPV6NULL)) {
		RCU_INIT_POINTER(labels[MPLS_LABEL_IPV6NULL], rt2);
		rt2 = NULL;
	}

	if ((old_limit <= MPLS_LABEL_IPV4NULL) &&
	    (limit > MPLS_LABEL_IPV4NULL)) {
		RCU_INIT_POINTER(labels[MPLS_LABEL_IPV4NULL], rt0);
		rt0 = NULL;
	}

	/* Update the global pointers */
	net->mpls.platform_labels = limit;
	rcu_assign_pointer(net->mpls.platform_label, labels);

	rtnl_unlock();

	mpls_rt_free(rt2);
	mpls_rt_free(rt0);

	if (old) {
		synchronize_rcu();
		kvfree(old);
	}
	return 0;

nort2:
	mpls_rt_free(rt0);
nort0:
	kvfree(labels);
nolabels:
	return -ENOMEM;
}

static int mpls_platform_labels(struct ctl_table *table, int write,
				void __user *buffer, size_t *lenp, loff_t *ppos)
{
	struct net *net = table->data;
	int platform_labels = net->mpls.platform_labels;
	int ret;
	struct ctl_table tmp = {
		.procname	= table->procname,
		.data		= &platform_labels,
		.maxlen		= sizeof(int),
		.mode		= table->mode,
		.extra1		= &zero,
		.extra2		= &label_limit,
	};

	ret = proc_dointvec_minmax(&tmp, write, buffer, lenp, ppos);

	if (write && ret == 0)
		ret = resize_platform_label_table(net, platform_labels);

	return ret;
}

#define MPLS_NS_SYSCTL_OFFSET(field)		\
	(&((struct net *)0)->field)

static const struct ctl_table mpls_table[] = {
	{
		.procname	= "platform_labels",
		.data		= NULL,
		.maxlen		= sizeof(int),
		.mode		= 0644,
		.proc_handler	= mpls_platform_labels,
	},
	{
		.procname	= "ip_ttl_propagate",
		.data		= MPLS_NS_SYSCTL_OFFSET(mpls.ip_ttl_propagate),
		.maxlen		= sizeof(int),
		.mode		= 0644,
		.proc_handler	= proc_dointvec_minmax,
		.extra1		= &zero,
		.extra2		= &one,
	},
	{
		.procname	= "default_ttl",
		.data		= MPLS_NS_SYSCTL_OFFSET(mpls.default_ttl),
		.maxlen		= sizeof(int),
		.mode		= 0644,
		.proc_handler	= proc_dointvec_minmax,
		.extra1		= &one,
		.extra2		= &ttl_max,
	},
	{ }
};

static int mpls_net_init(struct net *net)
{
	struct ctl_table *table;
	int i;

	net->mpls.platform_labels = 0;
	net->mpls.platform_label = NULL;
	net->mpls.ip_ttl_propagate = 1;
	net->mpls.default_ttl = 255;

	table = kmemdup(mpls_table, sizeof(mpls_table), GFP_KERNEL);
	if (table == NULL)
		return -ENOMEM;

	/* Table data contains only offsets relative to the base of
	 * the mdev at this point, so make them absolute.
	 */
	for (i = 0; i < ARRAY_SIZE(mpls_table) - 1; i++)
		table[i].data = (char *)net + (uintptr_t)table[i].data;

	net->mpls.ctl = register_net_sysctl(net, "net/mpls", table);
	if (net->mpls.ctl == NULL) {
		kfree(table);
		return -ENOMEM;
	}

	return 0;
}

static void mpls_net_exit(struct net *net)
{
	struct mpls_route __rcu **platform_label;
	size_t platform_labels;
	struct ctl_table *table;
	unsigned int index;

	table = net->mpls.ctl->ctl_table_arg;
	unregister_net_sysctl_table(net->mpls.ctl);
	kfree(table);

	/* An rcu grace period has passed since there was a device in
	 * the network namespace (and thus the last in flight packet)
	 * left this network namespace.  This is because
	 * unregister_netdevice_many and netdev_run_todo has completed
	 * for each network device that was in this network namespace.
	 *
	 * As such no additional rcu synchronization is necessary when
	 * freeing the platform_label table.
	 */
	rtnl_lock();
	platform_label = rtnl_dereference(net->mpls.platform_label);
	platform_labels = net->mpls.platform_labels;
	for (index = 0; index < platform_labels; index++) {
		struct mpls_route *rt = rtnl_dereference(platform_label[index]);
		RCU_INIT_POINTER(platform_label[index], NULL);
		mpls_notify_route(net, index, rt, NULL, NULL);
		mpls_rt_free(rt);
	}
	rtnl_unlock();

	kvfree(platform_label);
}

static struct pernet_operations mpls_net_ops = {
	.init = mpls_net_init,
	.exit = mpls_net_exit,
};

static struct rtnl_af_ops mpls_af_ops __read_mostly = {
	.family		   = AF_MPLS,
	.fill_stats_af	   = mpls_fill_stats_af,
	.get_stats_af_size = mpls_get_stats_af_size,
};

static int __init mpls_init(void)
{
	int err;

	BUILD_BUG_ON(sizeof(struct mpls_shim_hdr) != 4);

	err = register_pernet_subsys(&mpls_net_ops);
	if (err)
		goto out;

	err = register_netdevice_notifier(&mpls_dev_notifier);
	if (err)
		goto out_unregister_pernet;

	dev_add_pack(&mpls_packet_type);

	rtnl_af_register(&mpls_af_ops);

	rtnl_register_module(THIS_MODULE, PF_MPLS, RTM_NEWROUTE,
			     mpls_rtm_newroute, NULL, 0);
	rtnl_register_module(THIS_MODULE, PF_MPLS, RTM_DELROUTE,
			     mpls_rtm_delroute, NULL, 0);
	rtnl_register_module(THIS_MODULE, PF_MPLS, RTM_GETROUTE,
			     mpls_getroute, mpls_dump_routes, 0);
	rtnl_register_module(THIS_MODULE, PF_MPLS, RTM_GETNETCONF,
			     mpls_netconf_get_devconf,
			     mpls_netconf_dump_devconf, 0);
	err = ipgre_tunnel_encap_add_mpls_ops();
	if (err)
		pr_err("Can't add mpls over gre tunnel ops\n");

	err = 0;
out:
	return err;

out_unregister_pernet:
	unregister_pernet_subsys(&mpls_net_ops);
	goto out;
}
module_init(mpls_init);

static void __exit mpls_exit(void)
{
	rtnl_unregister_all(PF_MPLS);
	rtnl_af_unregister(&mpls_af_ops);
	dev_remove_pack(&mpls_packet_type);
	unregister_netdevice_notifier(&mpls_dev_notifier);
	unregister_pernet_subsys(&mpls_net_ops);
	ipgre_tunnel_encap_del_mpls_ops();
}
module_exit(mpls_exit);

MODULE_DESCRIPTION("MultiProtocol Label Switching");
MODULE_LICENSE("GPL v2");
MODULE_ALIAS_NETPROTO(PF_MPLS);<|MERGE_RESOLUTION|>--- conflicted
+++ resolved
@@ -1224,13 +1224,6 @@
 	}
 
 	if (!netlink_strict_get_check(skb))
-<<<<<<< HEAD
-		return nlmsg_parse(nlh, sizeof(struct netconfmsg), tb,
-				   NETCONFA_MAX, devconf_mpls_policy, extack);
-
-	err = nlmsg_parse_strict(nlh, sizeof(struct netconfmsg), tb,
-				 NETCONFA_MAX, devconf_mpls_policy, extack);
-=======
 		return nlmsg_parse_deprecated(nlh, sizeof(struct netconfmsg),
 					      tb, NETCONFA_MAX,
 					      devconf_mpls_policy, extack);
@@ -1238,7 +1231,6 @@
 	err = nlmsg_parse_deprecated_strict(nlh, sizeof(struct netconfmsg),
 					    tb, NETCONFA_MAX,
 					    devconf_mpls_policy, extack);
->>>>>>> 0ecfebd2
 	if (err)
 		return err;
 
@@ -2301,13 +2293,8 @@
 	}
 
 	if (!netlink_strict_get_check(skb))
-<<<<<<< HEAD
-		return nlmsg_parse(nlh, sizeof(*rtm), tb, RTA_MAX,
-				   rtm_mpls_policy, extack);
-=======
 		return nlmsg_parse_deprecated(nlh, sizeof(*rtm), tb, RTA_MAX,
 					      rtm_mpls_policy, extack);
->>>>>>> 0ecfebd2
 
 	rtm = nlmsg_data(nlh);
 	if ((rtm->rtm_dst_len && rtm->rtm_dst_len != 20) ||
@@ -2322,13 +2309,8 @@
 		return -EINVAL;
 	}
 
-<<<<<<< HEAD
-	err = nlmsg_parse_strict(nlh, sizeof(*rtm), tb, RTA_MAX,
-				 rtm_mpls_policy, extack);
-=======
 	err = nlmsg_parse_deprecated_strict(nlh, sizeof(*rtm), tb, RTA_MAX,
 					    rtm_mpls_policy, extack);
->>>>>>> 0ecfebd2
 	if (err)
 		return err;
 
