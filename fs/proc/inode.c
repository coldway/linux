// SPDX-License-Identifier: GPL-2.0
/*
 *  linux/fs/proc/inode.c
 *
 *  Copyright (C) 1991, 1992  Linus Torvalds
 */

#include <linux/cache.h>
#include <linux/time.h>
#include <linux/proc_fs.h>
#include <linux/kernel.h>
#include <linux/pid_namespace.h>
#include <linux/mm.h>
#include <linux/string.h>
#include <linux/stat.h>
#include <linux/completion.h>
#include <linux/poll.h>
#include <linux/printk.h>
#include <linux/file.h>
#include <linux/limits.h>
#include <linux/init.h>
#include <linux/module.h>
#include <linux/sysctl.h>
#include <linux/seq_file.h>
#include <linux/slab.h>
#include <linux/mount.h>

#include <linux/uaccess.h>

#include "internal.h"

static void proc_evict_inode(struct inode *inode)
{
	struct proc_dir_entry *de;
	struct ctl_table_header *head;
	struct proc_inode *ei = PROC_I(inode);

	truncate_inode_pages_final(&inode->i_data);
	clear_inode(inode);

	/* Stop tracking associated processes */
	if (ei->pid) {
		proc_pid_evict_inode(ei);
		ei->pid = NULL;
	}

	/* Let go of any associated proc directory entry */
	de = ei->pde;
	if (de) {
		pde_put(de);
		ei->pde = NULL;
	}

	head = ei->sysctl;
	if (head) {
		RCU_INIT_POINTER(ei->sysctl, NULL);
		proc_sys_evict_inode(inode, head);
	}
}

static struct kmem_cache *proc_inode_cachep __ro_after_init;
static struct kmem_cache *pde_opener_cache __ro_after_init;

static struct inode *proc_alloc_inode(struct super_block *sb)
{
	struct proc_inode *ei;

	ei = kmem_cache_alloc(proc_inode_cachep, GFP_KERNEL);
	if (!ei)
		return NULL;
	ei->pid = NULL;
	ei->fd = 0;
	ei->op.proc_get_link = NULL;
	ei->pde = NULL;
	ei->sysctl = NULL;
	ei->sysctl_entry = NULL;
	INIT_HLIST_NODE(&ei->sibling_inodes);
	ei->ns_ops = NULL;
	return &ei->vfs_inode;
}

static void proc_free_inode(struct inode *inode)
{
	kmem_cache_free(proc_inode_cachep, PROC_I(inode));
}

static void init_once(void *foo)
{
	struct proc_inode *ei = (struct proc_inode *) foo;

	inode_init_once(&ei->vfs_inode);
}

void __init proc_init_kmemcache(void)
{
	proc_inode_cachep = kmem_cache_create("proc_inode_cache",
					     sizeof(struct proc_inode),
					     0, (SLAB_RECLAIM_ACCOUNT|
						SLAB_MEM_SPREAD|SLAB_ACCOUNT|
						SLAB_PANIC),
					     init_once);
	pde_opener_cache =
		kmem_cache_create("pde_opener", sizeof(struct pde_opener), 0,
				  SLAB_ACCOUNT|SLAB_PANIC, NULL);
	proc_dir_entry_cache = kmem_cache_create_usercopy(
		"proc_dir_entry", SIZEOF_PDE, 0, SLAB_PANIC,
		offsetof(struct proc_dir_entry, inline_name),
		SIZEOF_PDE_INLINE_NAME, NULL);
	BUILD_BUG_ON(sizeof(struct proc_dir_entry) >= SIZEOF_PDE);
}

void proc_invalidate_siblings_dcache(struct hlist_head *inodes, spinlock_t *lock)
{
	struct inode *inode;
	struct proc_inode *ei;
	struct hlist_node *node;
	struct super_block *old_sb = NULL;

	rcu_read_lock();
	for (;;) {
		struct super_block *sb;
		node = hlist_first_rcu(inodes);
		if (!node)
			break;
		ei = hlist_entry(node, struct proc_inode, sibling_inodes);
		spin_lock(lock);
		hlist_del_init_rcu(&ei->sibling_inodes);
		spin_unlock(lock);

		inode = &ei->vfs_inode;
		sb = inode->i_sb;
		if ((sb != old_sb) && !atomic_inc_not_zero(&sb->s_active))
			continue;
		inode = igrab(inode);
		rcu_read_unlock();
		if (sb != old_sb) {
			if (old_sb)
				deactivate_super(old_sb);
			old_sb = sb;
		}
		if (unlikely(!inode)) {
			rcu_read_lock();
			continue;
		}

		if (S_ISDIR(inode->i_mode)) {
			struct dentry *dir = d_find_any_alias(inode);
			if (dir) {
				d_invalidate(dir);
				dput(dir);
			}
		} else {
			struct dentry *dentry;
			while ((dentry = d_find_alias(inode))) {
				d_invalidate(dentry);
				dput(dentry);
			}
		}
		iput(inode);

		rcu_read_lock();
	}
	rcu_read_unlock();
	if (old_sb)
		deactivate_super(old_sb);
}

static int proc_show_options(struct seq_file *seq, struct dentry *root)
{
	struct super_block *sb = root->d_sb;
	struct pid_namespace *pid = sb->s_fs_info;

	if (!gid_eq(pid->pid_gid, GLOBAL_ROOT_GID))
		seq_printf(seq, ",gid=%u", from_kgid_munged(&init_user_ns, pid->pid_gid));
	if (pid->hide_pid != HIDEPID_OFF)
		seq_printf(seq, ",hidepid=%u", pid->hide_pid);

	return 0;
}

const struct super_operations proc_sops = {
	.alloc_inode	= proc_alloc_inode,
	.free_inode	= proc_free_inode,
	.drop_inode	= generic_delete_inode,
	.evict_inode	= proc_evict_inode,
	.statfs		= simple_statfs,
	.show_options	= proc_show_options,
};

enum {BIAS = -1U<<31};

static inline int use_pde(struct proc_dir_entry *pde)
{
	return likely(atomic_inc_unless_negative(&pde->in_use));
}

static void unuse_pde(struct proc_dir_entry *pde)
{
	if (unlikely(atomic_dec_return(&pde->in_use) == BIAS))
		complete(pde->pde_unload_completion);
}

/* pde is locked on entry, unlocked on exit */
static void close_pdeo(struct proc_dir_entry *pde, struct pde_opener *pdeo)
	__releases(&pde->pde_unload_lock)
{
	/*
	 * close() (proc_reg_release()) can't delete an entry and proceed:
	 * ->release hook needs to be available at the right moment.
	 *
	 * rmmod (remove_proc_entry() et al) can't delete an entry and proceed:
	 * "struct file" needs to be available at the right moment.
	 *
	 * Therefore, first process to enter this function does ->release() and
	 * signals its completion to the other process which does nothing.
	 */
	if (pdeo->closing) {
		/* somebody else is doing that, just wait */
		DECLARE_COMPLETION_ONSTACK(c);
		pdeo->c = &c;
		spin_unlock(&pde->pde_unload_lock);
		wait_for_completion(&c);
	} else {
		struct file *file;
		struct completion *c;

		pdeo->closing = true;
		spin_unlock(&pde->pde_unload_lock);
		file = pdeo->file;
		pde->proc_ops->proc_release(file_inode(file), file);
		spin_lock(&pde->pde_unload_lock);
		/* After ->release. */
		list_del(&pdeo->lh);
		c = pdeo->c;
		spin_unlock(&pde->pde_unload_lock);
		if (unlikely(c))
			complete(c);
		kmem_cache_free(pde_opener_cache, pdeo);
	}
}

void proc_entry_rundown(struct proc_dir_entry *de)
{
	DECLARE_COMPLETION_ONSTACK(c);
	/* Wait until all existing callers into module are done. */
	de->pde_unload_completion = &c;
	if (atomic_add_return(BIAS, &de->in_use) != BIAS)
		wait_for_completion(&c);

	/* ->pde_openers list can't grow from now on. */

	spin_lock(&de->pde_unload_lock);
	while (!list_empty(&de->pde_openers)) {
		struct pde_opener *pdeo;
		pdeo = list_first_entry(&de->pde_openers, struct pde_opener, lh);
		close_pdeo(de, pdeo);
		spin_lock(&de->pde_unload_lock);
	}
	spin_unlock(&de->pde_unload_lock);
}

static loff_t pde_lseek(struct proc_dir_entry *pde, struct file *file, loff_t offset, int whence)
{
	typeof_member(struct proc_ops, proc_lseek) lseek;

	lseek = pde->proc_ops->proc_lseek;
	if (!lseek)
		lseek = default_llseek;
	return lseek(file, offset, whence);
}

static loff_t proc_reg_llseek(struct file *file, loff_t offset, int whence)
{
	struct proc_dir_entry *pde = PDE(file_inode(file));
	loff_t rv = -EINVAL;
<<<<<<< HEAD
	if (use_pde(pde)) {
		typeof_member(struct proc_ops, proc_lseek) lseek;

		lseek = pde->proc_ops->proc_lseek;
		if (!lseek)
			lseek = default_llseek;
		rv = lseek(file, offset, whence);
=======

	if (pde_is_permanent(pde)) {
		return pde_lseek(pde, file, offset, whence);
	} else if (use_pde(pde)) {
		rv = pde_lseek(pde, file, offset, whence);
>>>>>>> 04d5ce62
		unuse_pde(pde);
	}
	return rv;
}

static ssize_t pde_read(struct proc_dir_entry *pde, struct file *file, char __user *buf, size_t count, loff_t *ppos)
{
	typeof_member(struct proc_ops, proc_read) read;

	read = pde->proc_ops->proc_read;
	if (read)
		return read(file, buf, count, ppos);
	return -EIO;
}

static ssize_t proc_reg_read(struct file *file, char __user *buf, size_t count, loff_t *ppos)
{
	struct proc_dir_entry *pde = PDE(file_inode(file));
	ssize_t rv = -EIO;
<<<<<<< HEAD
	if (use_pde(pde)) {
		typeof_member(struct proc_ops, proc_read) read;

		read = pde->proc_ops->proc_read;
		if (read)
			rv = read(file, buf, count, ppos);
=======

	if (pde_is_permanent(pde)) {
		return pde_read(pde, file, buf, count, ppos);
	} else if (use_pde(pde)) {
		rv = pde_read(pde, file, buf, count, ppos);
>>>>>>> 04d5ce62
		unuse_pde(pde);
	}
	return rv;
}

static ssize_t pde_write(struct proc_dir_entry *pde, struct file *file, const char __user *buf, size_t count, loff_t *ppos)
{
	typeof_member(struct proc_ops, proc_write) write;

	write = pde->proc_ops->proc_write;
	if (write)
		return write(file, buf, count, ppos);
	return -EIO;
}

static ssize_t proc_reg_write(struct file *file, const char __user *buf, size_t count, loff_t *ppos)
{
	struct proc_dir_entry *pde = PDE(file_inode(file));
	ssize_t rv = -EIO;
<<<<<<< HEAD
	if (use_pde(pde)) {
		typeof_member(struct proc_ops, proc_write) write;

		write = pde->proc_ops->proc_write;
		if (write)
			rv = write(file, buf, count, ppos);
=======

	if (pde_is_permanent(pde)) {
		return pde_write(pde, file, buf, count, ppos);
	} else if (use_pde(pde)) {
		rv = pde_write(pde, file, buf, count, ppos);
>>>>>>> 04d5ce62
		unuse_pde(pde);
	}
	return rv;
}

static __poll_t pde_poll(struct proc_dir_entry *pde, struct file *file, struct poll_table_struct *pts)
{
	typeof_member(struct proc_ops, proc_poll) poll;

	poll = pde->proc_ops->proc_poll;
	if (poll)
		return poll(file, pts);
	return DEFAULT_POLLMASK;
}

static __poll_t proc_reg_poll(struct file *file, struct poll_table_struct *pts)
{
	struct proc_dir_entry *pde = PDE(file_inode(file));
	__poll_t rv = DEFAULT_POLLMASK;
<<<<<<< HEAD
	if (use_pde(pde)) {
		typeof_member(struct proc_ops, proc_poll) poll;

		poll = pde->proc_ops->proc_poll;
		if (poll)
			rv = poll(file, pts);
=======

	if (pde_is_permanent(pde)) {
		return pde_poll(pde, file, pts);
	} else if (use_pde(pde)) {
		rv = pde_poll(pde, file, pts);
>>>>>>> 04d5ce62
		unuse_pde(pde);
	}
	return rv;
}

static long pde_ioctl(struct proc_dir_entry *pde, struct file *file, unsigned int cmd, unsigned long arg)
{
	typeof_member(struct proc_ops, proc_ioctl) ioctl;

	ioctl = pde->proc_ops->proc_ioctl;
	if (ioctl)
		return ioctl(file, cmd, arg);
	return -ENOTTY;
}

static long proc_reg_unlocked_ioctl(struct file *file, unsigned int cmd, unsigned long arg)
{
	struct proc_dir_entry *pde = PDE(file_inode(file));
	long rv = -ENOTTY;
<<<<<<< HEAD
	if (use_pde(pde)) {
		typeof_member(struct proc_ops, proc_ioctl) ioctl;

		ioctl = pde->proc_ops->proc_ioctl;
		if (ioctl)
			rv = ioctl(file, cmd, arg);
=======

	if (pde_is_permanent(pde)) {
		return pde_ioctl(pde, file, cmd, arg);
	} else if (use_pde(pde)) {
		rv = pde_ioctl(pde, file, cmd, arg);
>>>>>>> 04d5ce62
		unuse_pde(pde);
	}
	return rv;
}

#ifdef CONFIG_COMPAT
static long pde_compat_ioctl(struct proc_dir_entry *pde, struct file *file, unsigned int cmd, unsigned long arg)
{
	typeof_member(struct proc_ops, proc_compat_ioctl) compat_ioctl;

	compat_ioctl = pde->proc_ops->proc_compat_ioctl;
	if (compat_ioctl)
		return compat_ioctl(file, cmd, arg);
	return -ENOTTY;
}

static long proc_reg_compat_ioctl(struct file *file, unsigned int cmd, unsigned long arg)
{
	struct proc_dir_entry *pde = PDE(file_inode(file));
	long rv = -ENOTTY;
<<<<<<< HEAD
	if (use_pde(pde)) {
		typeof_member(struct proc_ops, proc_compat_ioctl) compat_ioctl;

		compat_ioctl = pde->proc_ops->proc_compat_ioctl;
		if (compat_ioctl)
			rv = compat_ioctl(file, cmd, arg);
=======
	if (pde_is_permanent(pde)) {
		return pde_compat_ioctl(pde, file, cmd, arg);
	} else if (use_pde(pde)) {
		rv = pde_compat_ioctl(pde, file, cmd, arg);
>>>>>>> 04d5ce62
		unuse_pde(pde);
	}
	return rv;
}
#endif

static int pde_mmap(struct proc_dir_entry *pde, struct file *file, struct vm_area_struct *vma)
{
	typeof_member(struct proc_ops, proc_mmap) mmap;

	mmap = pde->proc_ops->proc_mmap;
	if (mmap)
		return mmap(file, vma);
	return -EIO;
}

static int proc_reg_mmap(struct file *file, struct vm_area_struct *vma)
{
	struct proc_dir_entry *pde = PDE(file_inode(file));
	int rv = -EIO;
<<<<<<< HEAD
	if (use_pde(pde)) {
		typeof_member(struct proc_ops, proc_mmap) mmap;

		mmap = pde->proc_ops->proc_mmap;
		if (mmap)
			rv = mmap(file, vma);
=======

	if (pde_is_permanent(pde)) {
		return pde_mmap(pde, file, vma);
	} else if (use_pde(pde)) {
		rv = pde_mmap(pde, file, vma);
>>>>>>> 04d5ce62
		unuse_pde(pde);
	}
	return rv;
}

static unsigned long
pde_get_unmapped_area(struct proc_dir_entry *pde, struct file *file, unsigned long orig_addr,
			   unsigned long len, unsigned long pgoff,
			   unsigned long flags)
{
<<<<<<< HEAD
	struct proc_dir_entry *pde = PDE(file_inode(file));
	unsigned long rv = -EIO;

	if (use_pde(pde)) {
		typeof_member(struct proc_ops, proc_get_unmapped_area) get_area;

		get_area = pde->proc_ops->proc_get_unmapped_area;
=======
	typeof_member(struct proc_ops, proc_get_unmapped_area) get_area;

	get_area = pde->proc_ops->proc_get_unmapped_area;
>>>>>>> 04d5ce62
#ifdef CONFIG_MMU
	if (!get_area)
		get_area = current->mm->get_unmapped_area;
#endif
	if (get_area)
		return get_area(file, orig_addr, len, pgoff, flags);
	return orig_addr;
}

static unsigned long
proc_reg_get_unmapped_area(struct file *file, unsigned long orig_addr,
			   unsigned long len, unsigned long pgoff,
			   unsigned long flags)
{
	struct proc_dir_entry *pde = PDE(file_inode(file));
	unsigned long rv = -EIO;

	if (pde_is_permanent(pde)) {
		return pde_get_unmapped_area(pde, file, orig_addr, len, pgoff, flags);
	} else if (use_pde(pde)) {
		rv = pde_get_unmapped_area(pde, file, orig_addr, len, pgoff, flags);
		unuse_pde(pde);
	}
	return rv;
}

static int proc_reg_open(struct inode *inode, struct file *file)
{
	struct proc_dir_entry *pde = PDE(inode);
	int rv = 0;
	typeof_member(struct proc_ops, proc_open) open;
	typeof_member(struct proc_ops, proc_release) release;
	struct pde_opener *pdeo;

	if (pde_is_permanent(pde)) {
		open = pde->proc_ops->proc_open;
		if (open)
			rv = open(inode, file);
		return rv;
	}

	/*
	 * Ensure that
	 * 1) PDE's ->release hook will be called no matter what
	 *    either normally by close()/->release, or forcefully by
	 *    rmmod/remove_proc_entry.
	 *
	 * 2) rmmod isn't blocked by opening file in /proc and sitting on
	 *    the descriptor (including "rmmod foo </proc/foo" scenario).
	 *
	 * Save every "struct file" with custom ->release hook.
	 */
	if (!use_pde(pde))
		return -ENOENT;

	release = pde->proc_ops->proc_release;
	if (release) {
		pdeo = kmem_cache_alloc(pde_opener_cache, GFP_KERNEL);
		if (!pdeo) {
			rv = -ENOMEM;
			goto out_unuse;
		}
	}

	open = pde->proc_ops->proc_open;
	if (open)
		rv = open(inode, file);

	if (release) {
		if (rv == 0) {
			/* To know what to release. */
			pdeo->file = file;
			pdeo->closing = false;
			pdeo->c = NULL;
			spin_lock(&pde->pde_unload_lock);
			list_add(&pdeo->lh, &pde->pde_openers);
			spin_unlock(&pde->pde_unload_lock);
		} else
			kmem_cache_free(pde_opener_cache, pdeo);
	}

out_unuse:
	unuse_pde(pde);
	return rv;
}

static int proc_reg_release(struct inode *inode, struct file *file)
{
	struct proc_dir_entry *pde = PDE(inode);
	struct pde_opener *pdeo;

	if (pde_is_permanent(pde)) {
		typeof_member(struct proc_ops, proc_release) release;

		release = pde->proc_ops->proc_release;
		if (release) {
			return release(inode, file);
		}
		return 0;
	}

	spin_lock(&pde->pde_unload_lock);
	list_for_each_entry(pdeo, &pde->pde_openers, lh) {
		if (pdeo->file == file) {
			close_pdeo(pde, pdeo);
			return 0;
		}
	}
	spin_unlock(&pde->pde_unload_lock);
	return 0;
}

static const struct file_operations proc_reg_file_ops = {
	.llseek		= proc_reg_llseek,
	.read		= proc_reg_read,
	.write		= proc_reg_write,
	.poll		= proc_reg_poll,
	.unlocked_ioctl	= proc_reg_unlocked_ioctl,
#ifdef CONFIG_COMPAT
	.compat_ioctl	= proc_reg_compat_ioctl,
#endif
	.mmap		= proc_reg_mmap,
	.get_unmapped_area = proc_reg_get_unmapped_area,
	.open		= proc_reg_open,
	.release	= proc_reg_release,
};

#ifdef CONFIG_COMPAT
static const struct file_operations proc_reg_file_ops_no_compat = {
	.llseek		= proc_reg_llseek,
	.read		= proc_reg_read,
	.write		= proc_reg_write,
	.poll		= proc_reg_poll,
	.unlocked_ioctl	= proc_reg_unlocked_ioctl,
	.mmap		= proc_reg_mmap,
	.get_unmapped_area = proc_reg_get_unmapped_area,
	.open		= proc_reg_open,
	.release	= proc_reg_release,
};
#endif

static void proc_put_link(void *p)
{
	unuse_pde(p);
}

static const char *proc_get_link(struct dentry *dentry,
				 struct inode *inode,
				 struct delayed_call *done)
{
	struct proc_dir_entry *pde = PDE(inode);
	if (!use_pde(pde))
		return ERR_PTR(-EINVAL);
	set_delayed_call(done, proc_put_link, pde);
	return pde->data;
}

const struct inode_operations proc_link_inode_operations = {
	.get_link	= proc_get_link,
};

struct inode *proc_get_inode(struct super_block *sb, struct proc_dir_entry *de)
{
	struct inode *inode = new_inode_pseudo(sb);

	if (inode) {
		inode->i_ino = de->low_ino;
		inode->i_mtime = inode->i_atime = inode->i_ctime = current_time(inode);
		PROC_I(inode)->pde = de;

		if (is_empty_pde(de)) {
			make_empty_dir_inode(inode);
			return inode;
		}
		if (de->mode) {
			inode->i_mode = de->mode;
			inode->i_uid = de->uid;
			inode->i_gid = de->gid;
		}
		if (de->size)
			inode->i_size = de->size;
		if (de->nlink)
			set_nlink(inode, de->nlink);

		if (S_ISREG(inode->i_mode)) {
			inode->i_op = de->proc_iops;
			inode->i_fop = &proc_reg_file_ops;
#ifdef CONFIG_COMPAT
			if (!de->proc_ops->proc_compat_ioctl) {
				inode->i_fop = &proc_reg_file_ops_no_compat;
			}
#endif
		} else if (S_ISDIR(inode->i_mode)) {
			inode->i_op = de->proc_iops;
			inode->i_fop = de->proc_dir_ops;
		} else if (S_ISLNK(inode->i_mode)) {
			inode->i_op = de->proc_iops;
			inode->i_fop = NULL;
		} else
			BUG();
	} else
	       pde_put(de);
	return inode;
}<|MERGE_RESOLUTION|>--- conflicted
+++ resolved
@@ -273,21 +273,11 @@
 {
 	struct proc_dir_entry *pde = PDE(file_inode(file));
 	loff_t rv = -EINVAL;
-<<<<<<< HEAD
-	if (use_pde(pde)) {
-		typeof_member(struct proc_ops, proc_lseek) lseek;
-
-		lseek = pde->proc_ops->proc_lseek;
-		if (!lseek)
-			lseek = default_llseek;
-		rv = lseek(file, offset, whence);
-=======
 
 	if (pde_is_permanent(pde)) {
 		return pde_lseek(pde, file, offset, whence);
 	} else if (use_pde(pde)) {
 		rv = pde_lseek(pde, file, offset, whence);
->>>>>>> 04d5ce62
 		unuse_pde(pde);
 	}
 	return rv;
@@ -307,20 +297,11 @@
 {
 	struct proc_dir_entry *pde = PDE(file_inode(file));
 	ssize_t rv = -EIO;
-<<<<<<< HEAD
-	if (use_pde(pde)) {
-		typeof_member(struct proc_ops, proc_read) read;
-
-		read = pde->proc_ops->proc_read;
-		if (read)
-			rv = read(file, buf, count, ppos);
-=======
 
 	if (pde_is_permanent(pde)) {
 		return pde_read(pde, file, buf, count, ppos);
 	} else if (use_pde(pde)) {
 		rv = pde_read(pde, file, buf, count, ppos);
->>>>>>> 04d5ce62
 		unuse_pde(pde);
 	}
 	return rv;
@@ -340,20 +321,11 @@
 {
 	struct proc_dir_entry *pde = PDE(file_inode(file));
 	ssize_t rv = -EIO;
-<<<<<<< HEAD
-	if (use_pde(pde)) {
-		typeof_member(struct proc_ops, proc_write) write;
-
-		write = pde->proc_ops->proc_write;
-		if (write)
-			rv = write(file, buf, count, ppos);
-=======
 
 	if (pde_is_permanent(pde)) {
 		return pde_write(pde, file, buf, count, ppos);
 	} else if (use_pde(pde)) {
 		rv = pde_write(pde, file, buf, count, ppos);
->>>>>>> 04d5ce62
 		unuse_pde(pde);
 	}
 	return rv;
@@ -373,20 +345,11 @@
 {
 	struct proc_dir_entry *pde = PDE(file_inode(file));
 	__poll_t rv = DEFAULT_POLLMASK;
-<<<<<<< HEAD
-	if (use_pde(pde)) {
-		typeof_member(struct proc_ops, proc_poll) poll;
-
-		poll = pde->proc_ops->proc_poll;
-		if (poll)
-			rv = poll(file, pts);
-=======
 
 	if (pde_is_permanent(pde)) {
 		return pde_poll(pde, file, pts);
 	} else if (use_pde(pde)) {
 		rv = pde_poll(pde, file, pts);
->>>>>>> 04d5ce62
 		unuse_pde(pde);
 	}
 	return rv;
@@ -406,20 +369,11 @@
 {
 	struct proc_dir_entry *pde = PDE(file_inode(file));
 	long rv = -ENOTTY;
-<<<<<<< HEAD
-	if (use_pde(pde)) {
-		typeof_member(struct proc_ops, proc_ioctl) ioctl;
-
-		ioctl = pde->proc_ops->proc_ioctl;
-		if (ioctl)
-			rv = ioctl(file, cmd, arg);
-=======
 
 	if (pde_is_permanent(pde)) {
 		return pde_ioctl(pde, file, cmd, arg);
 	} else if (use_pde(pde)) {
 		rv = pde_ioctl(pde, file, cmd, arg);
->>>>>>> 04d5ce62
 		unuse_pde(pde);
 	}
 	return rv;
@@ -440,19 +394,10 @@
 {
 	struct proc_dir_entry *pde = PDE(file_inode(file));
 	long rv = -ENOTTY;
-<<<<<<< HEAD
-	if (use_pde(pde)) {
-		typeof_member(struct proc_ops, proc_compat_ioctl) compat_ioctl;
-
-		compat_ioctl = pde->proc_ops->proc_compat_ioctl;
-		if (compat_ioctl)
-			rv = compat_ioctl(file, cmd, arg);
-=======
 	if (pde_is_permanent(pde)) {
 		return pde_compat_ioctl(pde, file, cmd, arg);
 	} else if (use_pde(pde)) {
 		rv = pde_compat_ioctl(pde, file, cmd, arg);
->>>>>>> 04d5ce62
 		unuse_pde(pde);
 	}
 	return rv;
@@ -473,20 +418,11 @@
 {
 	struct proc_dir_entry *pde = PDE(file_inode(file));
 	int rv = -EIO;
-<<<<<<< HEAD
-	if (use_pde(pde)) {
-		typeof_member(struct proc_ops, proc_mmap) mmap;
-
-		mmap = pde->proc_ops->proc_mmap;
-		if (mmap)
-			rv = mmap(file, vma);
-=======
 
 	if (pde_is_permanent(pde)) {
 		return pde_mmap(pde, file, vma);
 	} else if (use_pde(pde)) {
 		rv = pde_mmap(pde, file, vma);
->>>>>>> 04d5ce62
 		unuse_pde(pde);
 	}
 	return rv;
@@ -497,19 +433,9 @@
 			   unsigned long len, unsigned long pgoff,
 			   unsigned long flags)
 {
-<<<<<<< HEAD
-	struct proc_dir_entry *pde = PDE(file_inode(file));
-	unsigned long rv = -EIO;
-
-	if (use_pde(pde)) {
-		typeof_member(struct proc_ops, proc_get_unmapped_area) get_area;
-
-		get_area = pde->proc_ops->proc_get_unmapped_area;
-=======
 	typeof_member(struct proc_ops, proc_get_unmapped_area) get_area;
 
 	get_area = pde->proc_ops->proc_get_unmapped_area;
->>>>>>> 04d5ce62
 #ifdef CONFIG_MMU
 	if (!get_area)
 		get_area = current->mm->get_unmapped_area;
